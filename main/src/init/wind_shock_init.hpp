/*
 * MIT License
 *
 * Copyright (c) 2021 CSCS, ETH Zurich
 *               2021 University of Basel
 *
 * Permission is hereby granted, free of charge, to any person obtaining a copy
 * of this software and associated documentation files (the "Software"), to deal
 * in the Software without restriction, including without limitation the rights
 * to use, copy, modify, merge, publish, distribute, sublicense, and/or sell
 * copies of the Software, and to permit persons to whom the Software is
 * furnished to do so, subject to the following conditions:
 *
 * The above copyright notice and this permission notice shall be included in all
 * copies or substantial portions of the Software.
 *
 * THE SOFTWARE IS PROVIDED "AS IS", WITHOUT WARRANTY OF ANY KIND, EXPRESS OR
 * IMPLIED, INCLUDING BUT NOT LIMITED TO THE WARRANTIES OF MERCHANTABILITY,
 * FITNESS FOR A PARTICULAR PURPOSE AND NONINFRINGEMENT. IN NO EVENT SHALL THE
 * AUTHORS OR COPYRIGHT HOLDERS BE LIABLE FOR ANY CLAIM, DAMAGES OR OTHER
 * LIABILITY, WHETHER IN AN ACTION OF CONTRACT, TORT OR OTHERWISE, ARISING FROM,
 * OUT OF OR IN CONNECTION WITH THE SOFTWARE OR THE USE OR OTHER DEALINGS IN THE
 * SOFTWARE.
 */

/*! @file
 * @brief Wind shock simulation data initialization
 *
 * @author Ruben Cabezon <ruben.cabezon@unibas.ch>
 * @author Jose A. Escartin <ja.escartin@gmail.com>
 * @author Sebastian Keller <sebastian.f.keller@gmail.com>
 *
 */

#pragma once

#include <map>
#include <cmath>
#include <algorithm>

#include "cstone/sfc/box.hpp"

#include "io/file_utils.hpp"
#include "isim_init.hpp"
#include "grid.hpp"

namespace sphexa
{

template<class Dataset>
void initWindShockFields(Dataset& d, const std::map<std::string, double>& constants, double massPart)
{
    using T = typename Dataset::RealType;

    T r             = constants.at("r");
    T rSphere       = constants.at("rSphere");
    T rhoInt        = constants.at("rhoInt");
    T rhoExt        = constants.at("rhoExt");
    T uExt          = constants.at("uExt");
    T vxExt         = constants.at("vxExt");
    T vyExt         = constants.at("vyExt");
    T vzExt         = constants.at("vzExt");
    T firstTimeStep = constants.at("firstTimeStep");
    T epsilon       = constants.at("epsilon");

    size_t ng0  = 100;
    T      hInt = 0.5 * std::cbrt(3. * ng0 * massPart / 4. / M_PI / rhoInt);
    T      hExt = 0.5 * std::cbrt(3. * ng0 * massPart / 4. / M_PI / rhoExt);

    std::fill(d.m.begin(), d.m.end(), massPart);
    std::fill(d.du_m1.begin(), d.du_m1.end(), 0.0);
    std::fill(d.mui.begin(), d.mui.end(), 10.0);
    std::fill(d.alpha.begin(), d.alpha.end(), d.alphamin);

    d.minDt    = firstTimeStep;
    d.minDt_m1 = firstTimeStep;

    T uInt = uExt / (rhoInt / rhoExt);

    T k = 150. / r;

    util::array<T, 3> blobCenter{r, r, r};

#pragma omp parallel for schedule(static)
    for (size_t i = 0; i < d.x.size(); i++)
    {
        util::array<T, 3> X{d.x[i], d.y[i], d.z[i]};

        T rPos = std::sqrt(norm2(X - blobCenter));

        if (rPos > rSphere + epsilon)
        {
            if (rPos > rSphere + 2 * hExt)
            {
                // more than two smoothing lengths away from the inner sphere
                d.h[i] = hExt;
            }
            else
            {
                // reduce smoothing lengths for particles outside, but close to the inner sphere
                d.h[i] = hInt + 0.5 * (hExt - hInt) * (1. + std::tanh(k * (rPos - rSphere - hExt)));
            }

            d.u[i]  = uExt;
            d.vx[i] = vxExt;
            d.vy[i] = vyExt;
            d.vz[i] = vzExt;
        }
        else
        {
            d.h[i]  = hInt;
            d.u[i]  = uInt;
            d.vx[i] = 0.;
            d.vy[i] = 0.;
            d.vz[i] = 0.;
        }

        d.x_m1[i] = d.x[i] - d.vx[i] * firstTimeStep;
        d.y_m1[i] = d.y[i] - d.vy[i] * firstTimeStep;
        d.z_m1[i] = d.z[i] - d.vz[i] * firstTimeStep;
    }
}

std::map<std::string, double> WindShockConstants()
{
    return {{"r", .125},
            {"rSphere", .025},
            {"rhoInt", 10.},
            {"rhoExt", 1.},
            {"uExt", 3. / 2.},
            {"vxExt", 2.7},
            {"vyExt", .0},
            {"vzExt", .0},
            {"dim", 3},
            {"gamma", 5. / 3.},
            {"firstTimeStep", 1e-10},
            {"epsilon", 0.}};
}

<<<<<<< HEAD
/*! @brief compute the shift factor towards the center for point X in a capped pyramid
 *
 * @tparam T      float or double
 * @param  rPos   point radius < rExt
 * @param  rInt   half cube length of the internal high-density cube
 * @param  s      compression radius used to create the high-density cube, in [rInt, rExt]
 * @param  rExt   half cube length of the external low-density cube
 * @return        factor in [0:1]
 */
template<class T>
T sphereStretch(T rPos, T rInt, T s, T rExt)
{
    assert(rInt < s && s < rExt && rPos <= rExt);

    T expo      = 0.71;
    T ratio     = (rExt - rInt) / std::pow(rExt - s, expo);
    T newRadius = rInt + std::pow(rPos - s, expo) * ratio;

    return newRadius / rPos;
}

/*! returns a value in [rInt:rExt]
 *
 * @tparam T         float or double
 * @param  rInt      inner sphere half side
 * @param  rExt      outer sphere half side
 * @param  rhoRatio  the desired density ratio between inner and outer
 * @return           value s, such that if [-s, s]^3 gets contracted into the inner sphere
 *                   and [s:rExt, s:rExt]^3 is expanded into the resulting empty area,
 *                   the inner and outer spheres will have a density ratio of @p rhoRatio
 *
 * Derivation:
 *      internal density: rho_int = rho_0 * (s / rInt)^3
 *
 *      external density: rho_ext = rho_0  * (2rExt)^3 - (4/3*pi)*(s)^3
 *                                           -----------------------------
 *                                           (2rExt)^3 - (4/3*pi)*(rInt)^3
 *
 * The return value is the solution of rho_int / rho_ext == rhoRatio for s
 */
template<class T>
T WindShockcomputeStretchFactor(T rInt, T rExt, T rhoRatio)
{
    T factor = (4. / 3.) * M_PI;
    T hc     = factor * rInt * rInt * rInt;
    T rc     = 8. * rExt * rExt * rExt;
    T s      = std::cbrt(rhoRatio * (hc / factor) * rc / (rc - hc + rhoRatio * hc));
    assert(rInt < s && s < rExt);
    return s;
}

template<class T>
size_t WindShockcompressCenterSphere(gsl::span<T> x, gsl::span<T> y, gsl::span<T> z, T rInt, T s, T rExt, T epsilon)
{
    size_t sum = 0;

#pragma omp parallel for reduction(+ : sum) schedule(static)
    for (size_t i = 0; i < x.size(); i++)
    {
        T rPos = std::sqrt((x[i] * x[i]) + (y[i] * y[i]) + (z[i] * z[i]));

        if (rPos - s > epsilon)
        {
            // Only streech particles inside the rExt radius sphere
            if (rPos <= rExt)
            {
                T scaleFactor = sphereStretch(rPos, rInt, s, rExt);

                x[i] *= scaleFactor;
                y[i] *= scaleFactor;
                z[i] *= scaleFactor;
            }
        }
        else
        {
            // particle in inner high-density region get contracted towards the center
            x[i] *= rInt / s;
            y[i] *= rInt / s;
            z[i] *= rInt / s;

            sum++;
        }
    }

    MPI_Allreduce(MPI_IN_PLACE, &sum, 1, MpiType<size_t>{}, MPI_SUM, MPI_COMM_WORLD);

    int rank;
    MPI_Comm_rank(MPI_COMM_WORLD, &rank);

    if(rank == 0)
    {
        std::cout << "rExt=" << rExt << ", s=" << s << ", rInt=" << rInt << "; Particles in High density region: " << sum
                  << std::endl;
    }


    return sum;
}

=======
>>>>>>> 79f6c12d
template<class Dataset>
class WindShockGlass : public ISimInitializer<Dataset>
{
    std::string                   glassBlock;
    std::map<std::string, double> constants_;

public:
    WindShockGlass(std::string initBlock)
        : glassBlock(initBlock)
    {
        constants_ = WindShockConstants();
    }

    cstone::Box<typename Dataset::RealType> init(int rank, int numRanks, size_t cbrtNumPart, Dataset& d) const override
    {
        using KeyType = typename Dataset::KeyType;
        using T       = typename Dataset::RealType;

        T r       = constants_.at("r");
        T rSphere = constants_.at("rSphere");
        T rhoInt  = constants_.at("rhoInt");
        T rhoExt  = constants_.at("rhoExt");
        T epsilon = constants_.at("epsilon");

        T densityRatio = rhoInt / rhoExt;
        T cubeVolume = std::pow(2 * r, 3);
        T blobMultiplier = std::cbrt(cubeVolume / densityRatio) / (2. * rSphere);

        std::vector<T> xBlock, yBlock, zBlock;
        fileutils::readTemplateBlock(glassBlock, xBlock, yBlock, zBlock);
        size_t blockSize = xBlock.size();

        size_t multiplicity  = std::rint(cbrtNumPart / std::cbrt(blockSize));

        cstone::Box<T> globalBox(0, 4 * r, 0, 2 * r, 0, 2 * r, true);
        cstone::Box<T> boxA(0, 2 * r, 0, 2 * r, 0, 2 * r, true);
        cstone::Box<T> boxB(2 * r, 4 * r, 0, 2 * r, 0, 2 * r, true);

        auto [keyStart, keyEnd] = partitionRange(cstone::nodeRange<KeyType>(0), rank, numRanks);
        assembleCube<T>(keyStart, keyEnd, boxA, multiplicity, xBlock, yBlock, zBlock, d.x, d.y, d.z);
        assembleCube<T>(keyStart, keyEnd, boxB, multiplicity, xBlock, yBlock, zBlock, d.x, d.y, d.z);

        auto cutSphereOut = [r, rSphere](auto x, auto y, auto z)
        {
            using T_ = decltype(x);
            util::array<T_, 3> X{x, y, z};
            util::array<T_, 3> center{r, r, r};
            return std::sqrt(norm2(X - center)) > rSphere;
        };
        selectParticles(d.x, d.y, d.z, cutSphereOut);

        // create the high-density blob
        std::vector<T> xBlob, yBlob, zBlob;
        cstone::Box<T> boxS(r - blobMultiplier * rSphere, r + blobMultiplier * rSphere);
        assembleCube<T>(keyStart, keyEnd, boxS, multiplicity, xBlock, yBlock, zBlock, xBlob, yBlob, zBlob);
        auto keepSphere = [r, rSphere](auto x, auto y, auto z)
        {
            using T_ = decltype(x);
            util::array<T_, 3> X{x, y, z};
            util::array<T_, 3> center{r, r, r};
            return std::sqrt(norm2(X - center)) < rSphere;
        };
        selectParticles(xBlob, yBlob, zBlob, keepSphere);
        std::copy(xBlob.begin(), xBlob.end(), std::back_inserter(d.x));
        std::copy(yBlob.begin(), yBlob.end(), std::back_inserter(d.y));
        std::copy(zBlob.begin(), zBlob.end(), std::back_inserter(d.z));

        // Calculate particle mass with the internal sphere
        T innerSide   = rSphere;
        T innerVolume = (4. / 3.) * M_PI * innerSide * innerSide * innerSide;

        size_t numParticlesInternal = xBlob.size();
        MPI_Allreduce(MPI_IN_PLACE, &numParticlesInternal, 1, MpiType<size_t>{}, MPI_SUM, d.comm);
        T massPart    = innerVolume * rhoInt / numParticlesInternal;


        // Initialize Wind shock domain variables
        d.resize(d.x.size());
        initWindShockFields(d, constants_, massPart);

        d.numParticlesGlobal = d.x.size();
        MPI_Allreduce(MPI_IN_PLACE, &d.numParticlesGlobal, 1, MpiType<size_t>{}, MPI_SUM, d.comm);

        return globalBox;
    }

    const std::map<std::string, double>& constants() const override { return constants_; }
};

} // namespace sphexa<|MERGE_RESOLUTION|>--- conflicted
+++ resolved
@@ -137,108 +137,7 @@
             {"epsilon", 0.}};
 }
 
-<<<<<<< HEAD
-/*! @brief compute the shift factor towards the center for point X in a capped pyramid
- *
- * @tparam T      float or double
- * @param  rPos   point radius < rExt
- * @param  rInt   half cube length of the internal high-density cube
- * @param  s      compression radius used to create the high-density cube, in [rInt, rExt]
- * @param  rExt   half cube length of the external low-density cube
- * @return        factor in [0:1]
- */
-template<class T>
-T sphereStretch(T rPos, T rInt, T s, T rExt)
-{
-    assert(rInt < s && s < rExt && rPos <= rExt);
-
-    T expo      = 0.71;
-    T ratio     = (rExt - rInt) / std::pow(rExt - s, expo);
-    T newRadius = rInt + std::pow(rPos - s, expo) * ratio;
-
-    return newRadius / rPos;
-}
-
-/*! returns a value in [rInt:rExt]
- *
- * @tparam T         float or double
- * @param  rInt      inner sphere half side
- * @param  rExt      outer sphere half side
- * @param  rhoRatio  the desired density ratio between inner and outer
- * @return           value s, such that if [-s, s]^3 gets contracted into the inner sphere
- *                   and [s:rExt, s:rExt]^3 is expanded into the resulting empty area,
- *                   the inner and outer spheres will have a density ratio of @p rhoRatio
- *
- * Derivation:
- *      internal density: rho_int = rho_0 * (s / rInt)^3
- *
- *      external density: rho_ext = rho_0  * (2rExt)^3 - (4/3*pi)*(s)^3
- *                                           -----------------------------
- *                                           (2rExt)^3 - (4/3*pi)*(rInt)^3
- *
- * The return value is the solution of rho_int / rho_ext == rhoRatio for s
- */
-template<class T>
-T WindShockcomputeStretchFactor(T rInt, T rExt, T rhoRatio)
-{
-    T factor = (4. / 3.) * M_PI;
-    T hc     = factor * rInt * rInt * rInt;
-    T rc     = 8. * rExt * rExt * rExt;
-    T s      = std::cbrt(rhoRatio * (hc / factor) * rc / (rc - hc + rhoRatio * hc));
-    assert(rInt < s && s < rExt);
-    return s;
-}
-
-template<class T>
-size_t WindShockcompressCenterSphere(gsl::span<T> x, gsl::span<T> y, gsl::span<T> z, T rInt, T s, T rExt, T epsilon)
-{
-    size_t sum = 0;
-
-#pragma omp parallel for reduction(+ : sum) schedule(static)
-    for (size_t i = 0; i < x.size(); i++)
-    {
-        T rPos = std::sqrt((x[i] * x[i]) + (y[i] * y[i]) + (z[i] * z[i]));
-
-        if (rPos - s > epsilon)
-        {
-            // Only streech particles inside the rExt radius sphere
-            if (rPos <= rExt)
-            {
-                T scaleFactor = sphereStretch(rPos, rInt, s, rExt);
-
-                x[i] *= scaleFactor;
-                y[i] *= scaleFactor;
-                z[i] *= scaleFactor;
-            }
-        }
-        else
-        {
-            // particle in inner high-density region get contracted towards the center
-            x[i] *= rInt / s;
-            y[i] *= rInt / s;
-            z[i] *= rInt / s;
-
-            sum++;
-        }
-    }
-
-    MPI_Allreduce(MPI_IN_PLACE, &sum, 1, MpiType<size_t>{}, MPI_SUM, MPI_COMM_WORLD);
-
-    int rank;
-    MPI_Comm_rank(MPI_COMM_WORLD, &rank);
-
-    if(rank == 0)
-    {
-        std::cout << "rExt=" << rExt << ", s=" << s << ", rInt=" << rInt << "; Particles in High density region: " << sum
-                  << std::endl;
-    }
-
-
-    return sum;
-}
-
-=======
->>>>>>> 79f6c12d
+
 template<class Dataset>
 class WindShockGlass : public ISimInitializer<Dataset>
 {
