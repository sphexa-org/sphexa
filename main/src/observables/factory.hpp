--- conflicted
+++ resolved
@@ -95,11 +95,6 @@
     std::string khGrowthRate = "KelvinHelmholtzGrowthRate";
     if (haveH5Attribute(testCase, khGrowthRate, H5PART_INT64))
     {
-<<<<<<< HEAD
-        return std::make_unique<TimeEnergyGrowth<Dataset>>(constantsFile);
-    }
-    else { return std::make_unique<TimeAndEnergy<Dataset>>(constantsFile); }
-=======
         h5part_int64_t attrValue;
         H5PartFile*    h5_file = nullptr;
         h5_file                = H5PartOpenFile(testCase.c_str(), H5PART_READ);
@@ -110,7 +105,6 @@
     }
 
     return std::make_unique<TimeAndEnergy<Dataset>>(constantsFile);
->>>>>>> bc94a46e
 }
 
 } // namespace sphexa