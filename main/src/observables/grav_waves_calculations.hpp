/*
 * MIT License
 *
 * Copyright (c) 2021 CSCS, ETH Zurich
 *               2021 University of Basel
 *
 * Permission is hereby granted, free of charge, to any person obtaining a copy
 * of this software and associated documentation files (the "Software"), to deal
 * in the Software without restriction, including without limitation the rights
 * to use, copy, modify, merge, publish, distribute, sublicense, and/or sell
 * copies of the Software, and to permit persons to whom the Software is
 * furnished to do so, subject to the following conditions:
 *
 * The above copyright notice and this permission notice shall be included in all
 * copies or substantial portions of the Software.
 *
 * THE SOFTWARE IS PROVIDED "AS IS", WITHOUT WARRANTY OF ANY KIND, EXPRESS OR
 * IMPLIED, INCLUDING BUT NOT LIMITED TO THE WARRANTIES OF MERCHANTABILITY,
 * FITNESS FOR A PARTICULAR PURPOSE AND NONINFRINGEMENT. IN NO EVENT SHALL THE
 * AUTHORS OR COPYRIGHT HOLDERS BE LIABLE FOR ANY CLAIM, DAMAGES OR OTHER
 * LIABILITY, WHETHER IN AN ACTION OF CONTRACT, TORT OR OTHERWISE, ARISING FROM,
 * OUT OF OR IN CONNECTION WITH THE SOFTWARE OR THE USE OR OTHER DEALINGS IN THE
 * SOFTWARE.
 */

/*! @file calculations for the gravitational waves observable
 *          References: Centrella & McMillan ApJ, 416 (1993), R. M. Cabezon Phd Thesis (2010)
 *
 *  @author Lukas Schmidt
 */

#include <cmath>

namespace sphexa
{
struct QIdx
{
    enum IndexLabels
    {
        xx = 0,
        yy = 1,
        zz = 2,
        xy = 3,
        xz = 4,
        yz = 5
    };
};

//! @brief calculates the two polarization modes of the gravitational waves for a given quadrupole momentum
template<class T>
void computeHtt(std::array<T, 6> quadpoleMomentum, T theta, T phi, T* httplus, T* httcross)
{
    T g       = 6.6726e-8;                          // Gravitational constant
    T c       = 2.997924562e10;                     // Speed of light
    T gwunits = g / std::pow(c, 4) / 3.08568025e22; // Gravitational Waves unit at 10kpc

    T sin2t  = std::sin(2.0 * theta);
    T sin2p  = std::sin(2.0 * phi);
    T cos2p  = std::cos(2.0 * phi);
    T sint   = std::sin(theta);
    T sinp   = std::sin(phi);
    T cost   = std::cos(theta);
    T cosp   = std::cos(phi);
    T sqsint = sint * sint;
    T sqsinp = sinp * sinp;
    T sqcost = cost * cost;
    T sqcosp = cosp * cosp;

    T dot2ibartt = (quadpoleMomentum[QIdx::xx] * sqcosp + quadpoleMomentum[QIdx::yy] * sqsinp +
                    quadpoleMomentum[QIdx::xy] * sin2p) *
                       sqcost +
                   quadpoleMomentum[QIdx::zz] * sqsint -
                   (quadpoleMomentum[QIdx::xz] * cosp + quadpoleMomentum[QIdx::yz] * sinp) * sin2t;

    T dot2ibarpp =
        quadpoleMomentum[QIdx::xx] * sqsinp + quadpoleMomentum[QIdx::yy] * sqcosp - quadpoleMomentum[QIdx::xy] * sin2p;

    T dot2ibartp = 0.5 * (quadpoleMomentum[QIdx::yy] - quadpoleMomentum[QIdx::xx]) * cost * sin2p +
                   quadpoleMomentum[QIdx::xy] * cost * cos2p +
                   (quadpoleMomentum[QIdx::xz] * sinp - quadpoleMomentum[QIdx::yz] * cosp) * sint;

    *httplus  = (dot2ibartt - dot2ibarpp) * gwunits;
    *httcross = 2.0 * dot2ibartp * gwunits;
}

//!@brief calculates the second derivative of the quadrupole momentum
template<class T>
T d2QuadpoleMomentum(size_t begin, size_t end, int dim1, int dim2, const T* x, const T* y, const T* z, const T* vx,
                     const T* vy, const T* vz, const T* ax, const T* ay, const T* az, const T* m)
{
    T out = 0.0;

    std::array<const T*, 3> coords = {x, y, z};
    std::array<const T*, 3> vel    = {vx, vy, vz};
    std::array<const T*, 3> acc    = {ax, ay, az};

    if (dim1 == dim2)
    {

#pragma omp parallel for reduction(+ : out)
        for (size_t i = begin; i < end; i++)
        {
            T scalv2        = vx[i] * vx[i] + vy[i] * vy[i] + vz[i] * vz[i];
            T coordDotAccel = x[i] * ax[i] + y[i] * ay[i] + z[i] * az[i];

            out +=
                (3.0 * (vel[dim1][i] * vel[dim1][i] + coords[dim1][i] * acc[dim1][i]) - scalv2 - coordDotAccel) * m[i];
        }
        return out * 2.0 / 3.0;
    }
    else
    {
#pragma omp parallel for reduction(+ : out)
        for (size_t i = begin; i < end; i++)
        {
            out +=
                (2.0 * vel[dim1][i] * vel[dim2][i] + acc[dim1][i] * coords[dim2][i] + coords[dim1][i] * acc[dim2][i]) *
                m[i];
        }
        return out;
    }
}
<<<<<<< HEAD

=======
>>>>>>> 2893cab0
} // namespace sphexa<|MERGE_RESOLUTION|>--- conflicted
+++ resolved
@@ -120,8 +120,5 @@
         return out;
     }
 }
-<<<<<<< HEAD
 
-=======
->>>>>>> 2893cab0
 } // namespace sphexa