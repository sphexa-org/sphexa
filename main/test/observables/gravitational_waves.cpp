--- conflicted
+++ resolved
@@ -49,11 +49,7 @@
     std::vector<T> ay = {678.0e-3, 789.0, 891.0e-3, 901.0, 132.0e-3};
     std::vector<T> az = {122.0e-3, -333.0e-3, -543.0e-3, 765.0, -214.0};
     std::vector<T> m  = {
-<<<<<<< HEAD
-         1.0e5, 1.0e5, 1.0e5, 1.0e5, 1.0e5,
-=======
         1.0e5, 1.0e5, 1.0e5, 1.0e5, 1.0e5,
->>>>>>> d3100461
     };
 
     T ixx = d2QuadpoleMomentum<T>(0, 5, 0, 0, x.data(), y.data(), z.data(), vx.data(), vy.data(), vz.data(), ax.data(),
@@ -82,8 +78,12 @@
     T                viewPhi   = 1.421;
     T                httplus;
     T                httcross;
-    std::array<T, 6> quadpole = {-2.89095364643866687e14, -6.69346245332466625e14, 9.58441609976333125e14,
-                                 -6.17629053030000000e12, -3.74431432361500000e14, 2.01029844058000000e13};
+    std::array<T, 6> quadpole = {-2.89095364643866687e14,
+                                 -6.69346245332466625e14,
+                                 9.58441609976333125e14,
+                                 -6.17629053030000000e12,
+                                 -3.74431432361500000e14,
+                                 2.01029844058000000e13};
     sphexa::computeHtt(quadpole, viewTheta, viewPhi, &httplus, &httcross);
 
     EXPECT_NEAR(2.69459728766579961E-58, httplus, 1e-72);
