/*
 * MIT License
 *
 * Copyright (c) 2021 CSCS, ETH Zurich
 *               2021 University of Basel
 *
 * Permission is hereby granted, free of charge, to any person obtaining a copy
 * of this software and associated documentation files (the "Software"), to deal
 * in the Software without restriction, including without limitation the rights
 * to use, copy, modify, merge, publish, distribute, sublicense, and/or sell
 * copies of the Software, and to permit persons to whom the Software is
 * furnished to do so, subject to the following conditions:
 *
 * The above copyright notice and this permission notice shall be included in all
 * copies or substantial portions of the Software.
 *
 * THE SOFTWARE IS PROVIDED "AS IS", WITHOUT WARRANTY OF ANY KIND, EXPRESS OR
 * IMPLIED, INCLUDING BUT NOT LIMITED TO THE WARRANTIES OF MERCHANTABILITY,
 * FITNESS FOR A PARTICULAR PURPOSE AND NONINFRINGEMENT. IN NO EVENT SHALL THE
 * AUTHORS OR COPYRIGHT HOLDERS BE LIABLE FOR ANY CLAIM, DAMAGES OR OTHER
 * LIABILITY, WHETHER IN AN ACTION OF CONTRACT, TORT OR OTHERWISE, ARISING FROM,
 * OUT OF OR IN CONNECTION WITH THE SOFTWARE OR THE USE OR OTHER DEALINGS IN THE
 * SOFTWARE.
 */

/*! @file
 * @brief Functionality for calculating for performing gather operations on the CPU
 *
 * @author Sebastian Keller <sebastian.f.keller@gmail.com>
 */


#pragma once

#include <algorithm>
#include <cassert>
#include <numeric>
#include <tuple>
#include <vector>

#include "cstone/sfc/morton.hpp"

namespace cstone
{

/*! @brief sort values according to a key
 *
 * @param[inout] keyBegin    key sequence start
 * @param[inout] keyEnd      key sequence end
 * @param[inout] valueBegin  values
 * @param[in]    compare     comparison function
 *
 * Upon completion of this routine, the key sequence will be sorted and values
 * will be rearranged to reflect the key ordering
 */
template <class InoutIterator, class OutputIterator, class Compare>
void sort_by_key(InoutIterator keyBegin, InoutIterator keyEnd, OutputIterator valueBegin, Compare compare)
{
    using KeyType   = std::decay_t<decltype(*keyBegin)>;
    using ValueType = std::decay_t<decltype(*valueBegin)>;
    std::size_t n   = std::distance(keyBegin, keyEnd);

    // zip the input integer array together with the index sequence
    std::vector<std::tuple<KeyType, ValueType>> keyIndexPairs(n);
    #pragma omp parallel for schedule(static)
    for (std::size_t i = 0; i < n; ++i)
        keyIndexPairs[i] = std::make_tuple(keyBegin[i], valueBegin[i]);

    // sort, comparing only the first tuple element
    std::sort(begin(keyIndexPairs), end(keyIndexPairs),
              [compare](const auto& t1, const auto& t2){ return compare(std::get<0>(t1), std::get<0>(t2)); });

    // extract the resulting ordering and store back the sorted keys
    #pragma omp parallel for schedule(static)
    for (std::size_t i = 0; i < n; ++i)
    {
        keyBegin[i]  = std::get<0>(keyIndexPairs[i]);
        valueBegin[i] = std::get<1>(keyIndexPairs[i]);
    }
}

//! @brief calculate the sortKey that sorts the input sequence, default ascending order
template <class InoutIterator, class OutputIterator>
void sort_by_key(InoutIterator inBegin, InoutIterator inEnd, OutputIterator outBegin)
{
    sort_by_key(inBegin, inEnd, outBegin, std::less<std::decay_t<decltype(*inBegin)>>{});
}


/*! @brief reorder the input array according to the specified ordering
 *
 * @tparam I          integer type
 * @tparam ValueType  float or double
 * @param ordering    an ordering
 * @param array       an array, size >= ordering.size(), particles past ordering.size()
 *                    are copied element by element
 */
template<class I, class ValueType>
void reorder(const std::vector<I>& ordering, std::vector<ValueType>& array)
{
    assert(array.size() >= ordering.size());

    std::vector<ValueType> tmp(array.size());
    #pragma omp parallel for schedule(static)
    for (std::size_t i = 0; i < ordering.size(); ++i)
    {
        tmp[i] = array[ordering[i]];
    }
    #pragma omp parallel for schedule(static)
    for (std::size_t i = ordering.size(); i < array.size(); ++i)
    {
        tmp[i] = array[i];
    }
    swap(tmp, array);
}

/*! @brief reorder the input array according to the specified ordering
 *
 * @tparam I          integer type
 * @tparam ValueType  float or double
 * @param ordering    an ordering, all indices from 0 to ordering.size() are accessed
 * @param array       an array, indices offset to offset + ordering.size() are reordered.
 *                    other elements are copied element by element
 * @param offset      access array with an offset
 */
template<class I, class ValueType>
void reorder(const std::vector<I>& ordering, std::vector<ValueType>& array, int offset)
{
    assert(array.size() >= ordering.size() + offset);

    std::vector<ValueType> tmp(array.size());

    #pragma omp parallel for schedule(static)
    for (int i = 0; i < offset; ++i)
    {
        tmp[i] = array[i];
    }

    #pragma omp parallel for schedule(static)
    for (std::size_t i = 0; i < ordering.size(); ++i)
    {
        tmp[i+offset] = array[ordering[i]+offset];
    }

    #pragma omp parallel for schedule(static)
    for (size_t i = ordering.size()+offset; i < array.size(); ++i)
    {
        tmp[i] = array[i];
    }

    swap(tmp, array);
}


/*! @brief reorder the input array according to the specified ordering, no reallocation
 *
 * @tparam LocalIndex    integer type
 * @tparam ValueType     float or double
 * @param ordering       an ordering
 * @param array          an array, size >= ordering.size()
 */
template<class LocalIndex, class ValueType>
void reorderInPlace(const std::vector<LocalIndex>& ordering, ValueType* array)
{
    std::vector<ValueType> tmp(ordering.size());
    #pragma omp parallel for schedule(static)
    for (std::size_t i = 0; i < ordering.size(); ++i)
    {
        tmp[i] = array[ordering[i]];
    }
    #pragma omp parallel for schedule(static)
    for (std::size_t i = 0; i < ordering.size(); ++i)
    {
        array[i] = tmp[i];
    }
}

//! @brief This class conforms to the same interface as the device version to allow abstraction
template<class ValueType, class CodeType, class IndexType>
class CpuGather
{
public:
    CpuGather() = default;

    /*! @brief upload the new reorder map to the device and reallocates buffers if necessary
     *
     * If the sequence [map_first:map_last] does not contain each element [0:map_last-map_first]
     * exactly once, the behavior is undefined.
     */
    void setReorderMap(const IndexType* map_first, const IndexType* map_last)
    {
        mapSize_ = std::size_t(map_last - map_first);
        ordering_.resize(mapSize_);
        std::copy(map_first, map_last, begin(ordering_));
    }

    void getReorderMap(IndexType* map_first)
    {
        std::copy(ordering_.data(), ordering_.data() + mapSize_, map_first);
    }

    /*! @brief sort given Morton codes on the device and determine reorder map based on sort order
     *
     * @param[inout] codes_first   pointer to first Morton code
     * @param[inout] codes_last    pointer to last Morton code
     *
     * Precondition:
     *   - [codes_first:codes_last] is a continues sequence of accessible elements of size N
     *
     * Postcondition:
     *   - [codes_first:codes_last] is sorted
     *   - subsequent calls to operator() apply a gather operation to the input sequence
     *     with the map obtained from sort_by_key with [codes_first:codes_last] as the keys
     *     and the identity permutation as the values
     *
     *  Remarks:
<<<<<<< HEAD
     *    - reallocates space on the device if necessary to fit N elements of type LocalIndex
=======
     *    - reallocates space on the device if necessary to fit N elements of type LocalParticleIndex
>>>>>>> b6939248
     *      and a second buffer of size max(2N*sizeof(T), N*sizeof(KeyType))
     */
    void setMapFromCodes(CodeType* codes_first, CodeType* codes_last)
    {
        mapSize_ = std::size_t(codes_last - codes_first);
        ordering_.resize(mapSize_);
        std::iota(begin(ordering_), end(ordering_), 0);

        sort_by_key(codes_first, codes_last, begin(ordering_));
    }

    /*! @brief reorder the array @p values according to the reorder map provided previously
     *
     * @p values must have at least as many elements as the reorder map provided in the last call
     * to setReorderMap or setMapFromCodes, otherwise the behavior is undefined.
     */
    void operator()(ValueType* values)
    {
        reorderInPlace(ordering_, values);
    }

private:
    std::size_t mapSize_{0};
    std::vector<IndexType> ordering_;
};

} // namespace cstone<|MERGE_RESOLUTION|>--- conflicted
+++ resolved
@@ -214,11 +214,7 @@
      *     and the identity permutation as the values
      *
      *  Remarks:
-<<<<<<< HEAD
-     *    - reallocates space on the device if necessary to fit N elements of type LocalIndex
-=======
      *    - reallocates space on the device if necessary to fit N elements of type LocalParticleIndex
->>>>>>> b6939248
      *      and a second buffer of size max(2N*sizeof(T), N*sizeof(KeyType))
      */
     void setMapFromCodes(CodeType* codes_first, CodeType* codes_last)
