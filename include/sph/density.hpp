--- conflicted
+++ resolved
@@ -70,11 +70,7 @@
     const size_t np = d.x.size();
     const size_t allNeighbors = n * ngmax;
 #pragma acc parallel loop copyin(n, clist [0:n], neighbors [0:allNeighbors], neighborsCount [0:n], m [0:np], h [0:np], x [0:np], y [0:np], \
-<<<<<<< HEAD
-                                 z [0:np]) copyout(ro[:np])
-=======
                                  z [0:np], wh [0:ltsize], whd [0:ltsize]) copyout(ro[:n])
->>>>>>> 1e09c97b
 #else
 #pragma omp parallel for
 #endif
@@ -115,22 +111,8 @@
             // checked 2.4.2020: identical to sphynx with sphynx kernel = 2...
         }
 
-<<<<<<< HEAD
-        // general VE
-        sumkx_loc += xmass[i] * K / (h[i] * h[i] * h[i]);  // self contribution. no need for kernel (dist = 0 -> 1)
-        sumwh_loc += - xmass[i] * K / (h[i] * h[i] * h[i] * h[i]) * 3.0; // self-contribution
-
-        vol[i] = xmass[i] / sumkx_loc;  // calculate volume element
-        // new density
-        ro[i] = m[i] / vol[i];
-//        double diff = roloc + m[i] * K / (h[i] * h[i] * h[i]) - ro[i];
-//        if (abs(diff) > 1.11e-16) printf("Roloc[%d] - ro[%d] = %.5e\n", i, i, diff);
-        sumkx[i] = sumkx_loc;
-        sumwh[i] = m[i] / xmass[i] * sumwh_loc;
-=======
         ro[pi] = roloc + m[i] * K / (h[i] * h[i] * h[i]);
         ro[i] = roloc + m[i] * K / (h[i] * h[i] * h[i]);
->>>>>>> 1e09c97b
 
 #ifndef NDEBUG
         if (std::isnan(ro[i]) || std::isinf(ro[i])) printf("ERROR::Density(%d) density %f, position: (%f %f %f), h: %f\n", int(d.id[i]), ro[i], x[i], y[i], z[i], h[i]);
