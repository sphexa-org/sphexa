--- conflicted
+++ resolved
@@ -32,27 +32,7 @@
     // general VE
     const T *xa = d.xa.data(); // the VE estimators. Only updated at end of iteration
     T *sumkx = d.sumkx.data(); // kernel-weighted sum of VE estimators
-<<<<<<< HEAD
     T *sumwh = d.sumwh.data(); // sum of VE estimators weighted by derivative of kernel wrt. h
-
-
-    // general VE
-//    const T *xmass = d.p.data(); // should be equivalent to using cabezon 2017, eq10 with X_a = P_a^1. but gives segfault...
-//    const T xmassexp = 1.0;  // if this is != 1.0, density is nan... it's because pressure is negative, for whatever reaseon. ask ruben...
-    // when using the abs(xmass), it's no longer nan, but still segfaults... for xmassexp = 0.99
-
-// acc. to Aurelien segfault happens if particles get accelerated into oblivion. Might have something to do if they move
-// too far with pbc, i.e. wrap twice around the box or something... but why the acceleration? too much speed, I guess
-// todo: suggestion from aurelien: what about the units of pressure? GZ: Need to make sure that kernel and pressure
-//       use same unit for length dimensions... as X_a is multiplied with kernel in the sum in denominator. kernel is
-//       length^-3...
-//
-// looks like the pressure is just wrong?? in sqpatchdatagenerator it's set to some pattern, but with only negative values
-// it's used in momentumandenergyiad, so can't be too off... but why does it fuck up here this bad? I guess I know why...
-// because the density is used to update the pressure which is then later used to do the momentumandenergy...
-
-=======
->>>>>>> 4d56020c
     T *vol = d.vol.data();
 
     const BBox<T> bbox = d.bbox;
