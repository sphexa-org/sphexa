--- conflicted
+++ resolved
@@ -84,38 +84,22 @@
     const int np = d.x.size();
     const size_t allNeighbors = n * ngmax;
 // clang-format off
-<<<<<<< HEAD
-#pragma omp target map(to:                                                                                                          \
-                        clist[:n], neighbors[:allNeighbors], neighborsCount[:n], x[0:np], y[0:np], z[0:np],                        \
-                        vx[0:np], vy[0:np], vz[0:np], h[0:np], m[0:np], ro[0:np], p[0:np], c[0:np],                                 \
-                        c11[0:np], c12[0:np], c13[0:np], c22[0:np], c23[0:np], c33[0:np])                                           \
-                   map(from                                                                                                         \
-                       :grad_P_x[:np], grad_P_y[:np], grad_P_z[:np], du[:np], maxvsignal[:np])
-=======
 #pragma omp target map(to                                                                                                                  \
 		       : clist [:n], neighbors[:allNeighbors], neighborsCount[:n], x [0:np], y [0:np], z [0:np],                           \
                        vx [0:np], vy [0:np], vz [0:np], h [0:np], m [0:np], ro [0:np], p [0:np], c [0:np],                                 \
                        c11 [0:np], c12 [0:np], c13 [0:np], c22 [0:np], c23 [0:np], c33 [0:np], wh[0:ltsize], whd[0:ltsize])                                             \
                    map(from                                                                                                                \
                        : grad_P_x [:n], grad_P_y [:n], grad_P_z [:n], du [:n], maxvsignal[0:n])
->>>>>>> 1e09c97b
 // clang-format on
 #pragma omp teams distribute parallel for
 #elif defined(USE_ACC)
     const int np = d.x.size();
     const size_t allNeighbors = n * ngmax;
 // clang-format off
-<<<<<<< HEAD
-#pragma acc parallel loop copyin(clist[0:n], neighbors[0:allNeighbors], neighborsCount[0:n], x[0:np], y[0:np], z[0:np], vx[0:np],   \
-                                 vy[0:np], vz[0:np], h[0:np], m [0:np], ro[0:np], p[0:np], c[0:np], c11[0:np], c12[0:np],            \
-                                 c13[0:np], c22[0:np], c23[0:np], c33[0:np])                                                         \
-                          copyout(grad_P_x[:np], grad_P_y[:np], grad_P_z[:np], du[:np], maxvsignal[:np])
-=======
 #pragma acc parallel loop copyin(clist [0:n], neighbors [0:allNeighbors], neighborsCount [0:n], x [0:np], y [0:np], z [0:np], vx [0:np],   \
                                  vy [0:np], vz [0:np], h [0:np], m [0:np], ro [0:np], p [0:np], c [0:np], c11 [0:np], c12 [0:np],          \
                                  c13 [0:np], c22 [0:np], c23 [0:np], c33 [0:np], wh[0:ltsize], whd[0:ltsize])                                                           \
                           copyout(grad_P_x [:n], grad_P_y [:n], grad_P_z [:n], du [:n], maxvsignal[0:n])
->>>>>>> 1e09c97b
 // clang-format on
 #else
 #pragma omp parallel for schedule(guided)
