--- conflicted
+++ resolved
@@ -51,13 +51,8 @@
 }
 
 //! @brief update the energy according to Adams-Bashforth (2nd order)
-<<<<<<< HEAD
-template<class TU, class TD>
-HOST_DEVICE_FUN TU energyUpdate(TU u_old, double dt, double dt_m1, TD du, TD du_m1)
-=======
 template<class TU>
 HOST_DEVICE_FUN TU energyUpdate(TU u_old, double dt, double dt_m1, double du, double du_m1)
->>>>>>> 1f29ba87
 {
     TU u_new = u_old + du * dt + 0.5 * (du - du_m1) / dt_m1 * std::abs(dt) * dt;
     // To prevent u < 0 (when cooling with GRACKLE is active)
