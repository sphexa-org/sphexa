#pragma once

#include "cstone/util/tuple.hpp"

#include "kernels.hpp"

namespace sph
{

enum EosType : int
{
    idealGas   = 0,
    isothermal = 1,
    polytropic = 2
};

//! @brief returns the heat capacity for given mean molecular weight
template<class T1, class T2>
HOST_DEVICE_FUN constexpr T1 idealGasCv(T1 mui, T2 gamma)
{
    constexpr T1 R = 8.317e7;
    return R / mui / (gamma - T1(1));
}

/*! @brief Reduced version of Ideal gas EOS for internal energy
 *
 * @param u     internal energy
 * @param rho   baryonic density
 * @param gamma adiabatic index
 *
 * This EOS is used for simple cases where we don't need the temperature.
 * Returns pressure, speed of sound
 */
template<class T1, class T2, class T3>
HOST_DEVICE_FUN auto idealGasEOS_u(T1 u, T2 rho, T3 gamma)
{
    using Tc = std::common_type_t<T1, T2, T3>;

    Tc tmp = u * (gamma - Tc(1));
    Tc p   = rho * tmp;
    Tc c   = std::sqrt(gamma * tmp);

    return util::tuple<Tc, Tc>{p, c};
}

template<class T1, class T2, class T3>
<<<<<<< HEAD
HOST_DEVICE_FUN auto idealGasEOSTemp(T1 temp, T2 rho, T3 mui, T1 gamma)
=======
HOST_DEVICE_FUN auto idealGasEOS(T1 temp, T2 rho, T3 mui, T1 gamma)
>>>>>>> 00f2263c
{
    return idealGasEOS_u(idealGasCv(mui, gamma) * temp, rho, gamma);
}

/*! @brief Isothermal equation of state
 *
 * @param c     speed of sound
 * @param rho   baryonic density
 *
 */
template<typename T1, typename T2>
HOST_DEVICE_FUN auto isothermalEOS(T1 c, T2 rho)
{
    using Tc = std::common_type_t<T1, T2>;
    Tc p     = rho * c * c;
    return p;
}

/*! @brief General polytropic equation of state.
 * @param K_poly       polytropic constant
 * @param gamma_poly   polytropic exponent
 * @param rho          SPH density
 *
 * Returns pressure and sound speed
 *
 * For a 1.4 M_sun and 12.8 km neutron star the values are
 * K_poly = 2.246341237993810232e-10
 * gammapol = 3.e0
 */
<<<<<<< HEAD
template<class T>
HOST_DEVICE_FUN auto polytropicEOS_neutronstar(T rho)
{
    constexpr T Kpol     = 2.246341237993810232e-10;
    constexpr T gammapol = 3.e0;

    T p = Kpol * std::pow(rho, gammapol);
    T c = std::sqrt(gammapol * p / rho);

    return util::tuple<T, T>{p, c};
}

/*! @brief Polytropic EOS interface for SPH where rho is computed on-the-fly
 *
 * @tparam Dataset
 * @param startIndex  index of first locally owned particle
 * @param endIndex    index of last locally owned particle
 * @param d           the dataset with the particle buffers
 */
template<typename Dataset>
void computeEOS_Polytropic_neutronstar(size_t startIndex, size_t endIndex, Dataset& d)
{
    const auto* kx = d.kx.data();
    const auto* xm = d.xm.data();
    const auto* m  = d.m.data();
=======
template<typename T1, typename T2, typename T3>
HOST_DEVICE_FUN auto polytropicEOS(T1 K_poly, T2 gamma_poly, T3 rho)
{
    using Tc = std::common_type_t<T1, T2, T3>;
>>>>>>> 00f2263c

    Tc p = K_poly * std::pow(rho, gamma_poly);
    Tc c = std::sqrt(gamma_poly * p / rho);

<<<<<<< HEAD
#pragma omp parallel for schedule(static)
    for (size_t i = startIndex; i < endIndex; ++i)
    {
        auto rho             = kx[i] * m[i] / xm[i];
        std::tie(p[i], c[i]) = polytropicEOS_neutronstar(rho);
    }
=======
    return util::tuple<Tc, Tc>{p, c};
>>>>>>> 00f2263c
}

} // namespace sph<|MERGE_RESOLUTION|>--- conflicted
+++ resolved
@@ -44,11 +44,7 @@
 }
 
 template<class T1, class T2, class T3>
-<<<<<<< HEAD
-HOST_DEVICE_FUN auto idealGasEOSTemp(T1 temp, T2 rho, T3 mui, T1 gamma)
-=======
 HOST_DEVICE_FUN auto idealGasEOS(T1 temp, T2 rho, T3 mui, T1 gamma)
->>>>>>> 00f2263c
 {
     return idealGasEOS_u(idealGasCv(mui, gamma) * temp, rho, gamma);
 }
@@ -78,52 +74,15 @@
  * K_poly = 2.246341237993810232e-10
  * gammapol = 3.e0
  */
-<<<<<<< HEAD
-template<class T>
-HOST_DEVICE_FUN auto polytropicEOS_neutronstar(T rho)
-{
-    constexpr T Kpol     = 2.246341237993810232e-10;
-    constexpr T gammapol = 3.e0;
-
-    T p = Kpol * std::pow(rho, gammapol);
-    T c = std::sqrt(gammapol * p / rho);
-
-    return util::tuple<T, T>{p, c};
-}
-
-/*! @brief Polytropic EOS interface for SPH where rho is computed on-the-fly
- *
- * @tparam Dataset
- * @param startIndex  index of first locally owned particle
- * @param endIndex    index of last locally owned particle
- * @param d           the dataset with the particle buffers
- */
-template<typename Dataset>
-void computeEOS_Polytropic_neutronstar(size_t startIndex, size_t endIndex, Dataset& d)
-{
-    const auto* kx = d.kx.data();
-    const auto* xm = d.xm.data();
-    const auto* m  = d.m.data();
-=======
 template<typename T1, typename T2, typename T3>
 HOST_DEVICE_FUN auto polytropicEOS(T1 K_poly, T2 gamma_poly, T3 rho)
 {
     using Tc = std::common_type_t<T1, T2, T3>;
->>>>>>> 00f2263c
 
     Tc p = K_poly * std::pow(rho, gamma_poly);
     Tc c = std::sqrt(gamma_poly * p / rho);
 
-<<<<<<< HEAD
-#pragma omp parallel for schedule(static)
-    for (size_t i = startIndex; i < endIndex; ++i)
-    {
-        auto rho             = kx[i] * m[i] / xm[i];
-        std::tie(p[i], c[i]) = polytropicEOS_neutronstar(rho);
-    }
-=======
     return util::tuple<Tc, Tc>{p, c};
->>>>>>> 00f2263c
 }
 
 } // namespace sph