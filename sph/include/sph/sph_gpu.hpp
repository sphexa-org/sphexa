#pragma once

#include "cstone/sfc/box.hpp"
#include "cstone/traversal/groups.hpp"
#include "cstone/tree/octree.hpp"
#include "cstone/tree/definitions.h"
#include "sph/timestep.h"

namespace sph
{

using cstone::GroupData;
using cstone::GroupView;

template<class Dataset>
extern void computeIADGpu(const GroupView&, Dataset& d, const cstone::Box<typename Dataset::RealType>&);

template<class Dataset>
extern void computeMomentumEnergyStdGpu(const GroupView&, Dataset& d, const cstone::Box<typename Dataset::RealType>&);

namespace cuda
{

template<class Dataset>
extern void computeXMass(const GroupView&, Dataset& d, const cstone::Box<typename Dataset::RealType>&);

template<class Dataset>
void computeDensity(const GroupView&, Dataset& d, const cstone::Box<typename Dataset::RealType>& box);

template<class Dataset>
extern void computeVeDefGradh(const GroupView&, Dataset& d, const cstone::Box<typename Dataset::RealType>&);

template<class Dataset>
extern void computeIadDivvCurlv(const GroupView&, Dataset& d, const cstone::Box<typename Dataset::RealType>&);

template<class Dataset>
extern void computeAVswitches(const GroupView&, Dataset& d, const cstone::Box<typename Dataset::RealType>&);

template<bool avClean, class Dataset>
extern void computeMomentumEnergy(const GroupView&, float*, Dataset&, const cstone::Box<typename Dataset::RealType>&);

<<<<<<< HEAD
template<class Tu, class Trho, class Tp, class Tc>
extern void computeEOS_HydroStd(size_t, size_t, Trho, Tu, const Tu*, const Tu*, const Trho* m, Trho*, Tp*, Tc*);

template<class Tu, class Tm, class Thydro>
extern void computeEOS(size_t, size_t, Tm mui, Tu gamma, const Tu*, const Tu*, const Tm*, const Thydro*, const Thydro*,
                       const Thydro*, Thydro*, Thydro*, Thydro*, Thydro*);
=======
template<class Tt, class Tm, class Th>
extern void computeIdealGasEOS(size_t firstParticle, size_t lastParticle, Tm mui, Tt gamma, const Tt* temp, const Tt* u,
                               const Tm* m, const Th* kx, const Th* xm, const Th* gradh, Th* prho, Th* c, Th* rho,
                               Th* p);

template<class Th, class Tu>
extern void computeIsothermalEOS(size_t first, size_t last, Th cConst, Th* c, Th* rho, Th* p, const Th* m, const Th* kx,
                                 const Th* xm, const Th* gradh, Th* prho, Tu* temp);

template<class Th, class Tu>
extern void computeIsothermalEOS(size_t firstParticle, size_t lastParticle, Th cConst, Th* c, Th* rho, Th* p,
                                 const Th* m, const Th* kx, const Th* xm, const Th* gradh, Th* prho, Tu* temp);

template<class Th, class Tt>
extern void computePolytropicEOS(size_t firstParticle, size_t lastParticle, Tt polytropic_const, Tt polytropic_index,
                                 Th* rho, Th* p, const Th* m, const Th* kx, const Th* xm, const Th* gradh, Th* prho,
                                 Tt* temp, Th* c);

template<class Dataset>
extern void computeIdealGasEOS_HydroStd(size_t firstParticle, size_t lastParticle, Dataset& d);

template<typename Dataset>
extern void computeIsothermalEOS_HydroStd(size_t firstParticle, size_t lastParticle, Dataset& d);
>>>>>>> 00f2263c

template<typename Dataset>
extern void computePolytropicEOS_HydroStd(size_t firstParticle, size_t lastParticle, Dataset& d);

} // namespace cuda

template<class Tc, class Thydro, class Tm1, class Tdu>
extern void driftPositionsGpu(const GroupView& grp, float dt, float dt_back,
                              util::array<float, Timestep::maxNumRungs> dt_m1, Tc* x, Tc* y, Tc* z, Thydro* vx,
                              Thydro* vy, Thydro* vz, const Tm1* x_m1, const Tm1* y_m1, const Tm1* z_m1,
                              const Thydro* ax, const Thydro* ay, const Thydro* az, const uint8_t* rung, Tc* temp,
                              Tc* u, Tdu* du, Tm1* du_m1, Thydro* mui, Tc gamma, Tc constCv);

template<class Tc, class Tv, class Ta, class Tdu, class Tm1, class Tu, class Thydro>
extern void computePositionsGpu(const GroupView& grp, float dt, util::array<float, Timestep::maxNumRungs> dt_m1, Tc* x,
                                Tc* y, Tc* z, Tv* vx, Tv* vy, Tv* vz, Tm1* x_m1, Tm1* y_m1, Tm1* z_m1, Ta* ax, Ta* ay,
                                Ta* az, const uint8_t* rung, Tu* temp, Tu* u, Tdu* du, Tm1* du_m1, Thydro* h,
                                Thydro* mui, Tc gamma, Tc constCv, const cstone::Box<Tc>& box);

template<class Th>
extern void updateSmoothingLengthGpu(const GroupView&, unsigned ng0, const unsigned* nc, Th* h);

template<class T>
extern void groupDivvTimestepGpu(float Krho, const GroupView&, const T* divv, float* groupDt);

template<class T>
extern void groupAccTimestepGpu(float etaAcc, const GroupView&, const T* ax, const T* ay, const T* az, float* groupDt);

void storeRungGpu(const GroupView& grp, uint8_t rung, uint8_t* particleRungs);

//! @brief max number of particles per group used in neighbor search for SPH
unsigned nsGroupSize();

} // namespace sph<|MERGE_RESOLUTION|>--- conflicted
+++ resolved
@@ -39,14 +39,6 @@
 template<bool avClean, class Dataset>
 extern void computeMomentumEnergy(const GroupView&, float*, Dataset&, const cstone::Box<typename Dataset::RealType>&);
 
-<<<<<<< HEAD
-template<class Tu, class Trho, class Tp, class Tc>
-extern void computeEOS_HydroStd(size_t, size_t, Trho, Tu, const Tu*, const Tu*, const Trho* m, Trho*, Tp*, Tc*);
-
-template<class Tu, class Tm, class Thydro>
-extern void computeEOS(size_t, size_t, Tm mui, Tu gamma, const Tu*, const Tu*, const Tm*, const Thydro*, const Thydro*,
-                       const Thydro*, Thydro*, Thydro*, Thydro*, Thydro*);
-=======
 template<class Tt, class Tm, class Th>
 extern void computeIdealGasEOS(size_t firstParticle, size_t lastParticle, Tm mui, Tt gamma, const Tt* temp, const Tt* u,
                                const Tm* m, const Th* kx, const Th* xm, const Th* gradh, Th* prho, Th* c, Th* rho,
@@ -70,7 +62,6 @@
 
 template<typename Dataset>
 extern void computeIsothermalEOS_HydroStd(size_t firstParticle, size_t lastParticle, Dataset& d);
->>>>>>> 00f2263c
 
 template<typename Dataset>
 extern void computePolytropicEOS_HydroStd(size_t firstParticle, size_t lastParticle, Dataset& d);
