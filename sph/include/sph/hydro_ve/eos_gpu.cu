/*
 * MIT License
 *
 * Copyright (c) 2021 CSCS, ETH Zurich
 *               2021 University of Basel
 *
 * Permission is hereby granted, free of charge, to any person obtaining a copy
 * of this software and associated documentation files (the "Software"), to deal
 * in the Software without restriction, including without limitation the rights
 * to use, copy, modify, merge, publish, distribute, sublicense, and/or sell
 * copies of the Software, and to permit persons to whom the Software is
 * furnished to do so, subject to the following conditions:
 *
 * The above copyright notice and this permission notice shall be included in all
 * copies or substantial portions of the Software.
 *
 * THE SOFTWARE IS PROVIDED "AS IS", WITHOUT WARRANTY OF ANY KIND, EXPRESS OR
 * IMPLIED, INCLUDING BUT NOT LIMITED TO THE WARRANTIES OF MERCHANTABILITY,
 * FITNESS FOR A PARTICULAR PURPOSE AND NONINFRINGEMENT. IN NO EVENT SHALL THE
 * AUTHORS OR COPYRIGHT HOLDERS BE LIABLE FOR ANY CLAIM, DAMAGES OR OTHER
 * LIABILITY, WHETHER IN AN ACTION OF CONTRACT, TORT OR OTHERWISE, ARISING FROM,
 * OUT OF OR IN CONNECTION WITH THE SOFTWARE OR THE USE OR OTHER DEALINGS IN THE
 * SOFTWARE.
 */

/*! @file
 * @brief Density i-loop GPU driver
 *
 * @author Sebastian Keller <sebastian.f.keller@gmail.com>
 */

#include "cstone/cuda/cuda_utils.cuh"
#include "cstone/primitives/math.hpp"
#include "cstone/util/tuple.hpp"

#include "sph/sph_gpu.hpp"
#include "sph/eos.hpp"

namespace sph
{
namespace cuda
{

template<class Tt, class Tm, class Thydro>
<<<<<<< HEAD
__global__ void cudaEOSTemp(size_t firstParticle, size_t lastParticle, Tm mui, Tt gamma, const Tt* temp, const Tm* m,
                            const Thydro* kx, const Thydro* xm, const Thydro* gradh, Thydro* prho, Thydro* c,
                            Thydro* rho, Thydro* p)
=======
__global__ void cudaComputeIdealGasEOS(size_t firstParticle, size_t lastParticle, Tm mui, Tt gamma, const Tt* temp,
                                       const Tt* u, const Tm* m, const Thydro* kx, const Thydro* xm,
                                       const Thydro* gradh, Thydro* prho, Thydro* c, Thydro* rho, Thydro* p)
>>>>>>> 00f2263c
{
    unsigned i = firstParticle + blockDim.x * blockIdx.x + threadIdx.x;
    if (i >= lastParticle) return;

    Thydro p_i;
<<<<<<< HEAD
    Thydro rho_i         = kx[i] * m[i] / xm[i];
    util::tie(p_i, c[i]) = idealGasEOSTemp(temp[i], rho_i, mui, gamma);
    prho[i]              = p_i / (kx[i] * m[i] * m[i] * gradh[i]);
=======
    Thydro rho_i = kx[i] * m[i] / xm[i];

    if (u == nullptr) { util::tie(p_i, c[i]) = idealGasEOS(temp[i], rho_i, mui, gamma); }
    else { util::tie(p_i, c[i]) = idealGasEOS_u(u[i], rho_i, gamma); }

    prho[i] = p_i / (kx[i] * m[i] * m[i] * gradh[i]);
>>>>>>> 00f2263c
    if (rho) { rho[i] = rho_i; }
    if (p) { p[i] = p_i; }
}

template<class Tt, class Tm, class Thydro>
<<<<<<< HEAD
__global__ void cudaEOS_u(size_t firstParticle, size_t lastParticle, Tm mui, Tt gamma, const Tt* u, const Tm* m,
                          const Thydro* kx, const Thydro* xm, const Thydro* gradh, Thydro* prho, Thydro* c, Thydro* rho,
                          Thydro* p)
{
    unsigned i = firstParticle + blockDim.x * blockIdx.x + threadIdx.x;
    if (i >= lastParticle) return;

    Thydro p_i;
    Thydro rho_i         = kx[i] * m[i] / xm[i];
    util::tie(p_i, c[i]) = idealGasEOS_u(u[i], rho_i, gamma);
    prho[i]              = p_i / (kx[i] * m[i] * m[i] * gradh[i]);
    if (rho) { rho[i] = rho_i; }
    if (p) { p[i] = p_i; }
}

template<class Tt, class Tm, class Thydro>
void computeEOS(size_t firstParticle, size_t lastParticle, Tm mui, Tt gamma, const Tt* temp, const Tt* u, const Tm* m,
                const Thydro* kx, const Thydro* xm, const Thydro* gradh, Thydro* prho, Thydro* c, Thydro* rho,
                Thydro* p)
=======
void computeIdealGasEOS(size_t firstParticle, size_t lastParticle, Tm mui, Tt gamma, const Tt* temp, const Tt* u,
                        const Tm* m, const Thydro* kx, const Thydro* xm, const Thydro* gradh, Thydro* prho, Thydro* c,
                        Thydro* rho, Thydro* p)
>>>>>>> 00f2263c
{
    if (firstParticle == lastParticle) { return; }
    unsigned numThreads = 256;
    unsigned numBlocks  = cstone::iceil(lastParticle - firstParticle, numThreads);
<<<<<<< HEAD
    if (u == nullptr)
    {
        cudaEOS_u<<<numBlocks, numThreads>>>(firstParticle, lastParticle, mui, gamma, u, m, kx, xm, gradh, prho, c, rho,
                                             p);
    }
    else
    {
        cudaEOSTemp<<<numBlocks, numThreads>>>(firstParticle, lastParticle, mui, gamma, temp, m, kx, xm, gradh, prho, c,
                                               rho, p);
    }
=======
    cudaComputeIdealGasEOS<<<numBlocks, numThreads>>>(firstParticle, lastParticle, mui, gamma, temp, u, m, kx, xm,
                                                      gradh, prho, c, rho, p);

>>>>>>> 00f2263c
    checkGpuErrors(cudaDeviceSynchronize());
}

#define COMPUTE_EOS(Ttemp, Tm, Thydro)                                                                                 \
<<<<<<< HEAD
    template void computeEOS(size_t firstParticle, size_t lastParticle, Tm mui, Ttemp gamma, const Ttemp* temp,        \
                             const Ttemp* u, const Tm* m, const Thydro* kx, const Thydro* xm, const Thydro* gradh,     \
                             Thydro* prho, Thydro* c, Thydro* rho, Thydro* p)
=======
    template void computeIdealGasEOS(size_t firstParticle, size_t lastParticle, Tm mui, Ttemp gamma,                   \
                                     const Ttemp* temp, const Ttemp* u, const Tm* m, const Thydro* kx,                 \
                                     const Thydro* xm, const Thydro* gradh, Thydro* prho, Thydro* c, Thydro* rho,      \
                                     Thydro* p)
>>>>>>> 00f2263c

COMPUTE_EOS(double, double, double);
COMPUTE_EOS(double, float, double);
COMPUTE_EOS(double, float, float);
COMPUTE_EOS(float, float, float);

template<typename Th, typename Tu>
__global__ void cudaComputeIsothermalEOS(size_t first, size_t last, Th cConst, Th* c, Th* rho, Th* p, const Th* m,
                                         const Th* kx, const Th* xm, const Th* gradh, Th* prho, Tu* temp)
{
    unsigned i = first + blockDim.x * blockIdx.x + threadIdx.x;
    if (i >= last) return;

    Th rho_i = kx[i] * m[i] / xm[i];
    Th p_i   = isothermalEOS(cConst, rho_i);
    prho[i]  = p_i / (kx[i] * m[i] * m[i] * gradh[i]);
    c[i]     = cConst; // c is used in AV-switches and momentum energy, need to set correct constant value
    if (rho) { rho[i] = rho_i; }
    if (p) { p[i] = p_i; }
    if (temp) { temp[i] = 0; }
}

template<typename Th, typename Tu>
void computeIsothermalEOS(size_t first, size_t last, Th cConst, Th* c, Th* rho, Th* p, const Th* m, const Th* kx,
                          const Th* xm, const Th* gradh, Th* prho, Tu* temp)
{
    if (first == last) { return; }
    unsigned numThreads = 256;
    unsigned numBlocks  = cstone::iceil(last - first, numThreads);
    cudaComputeIsothermalEOS<<<numBlocks, numThreads>>>(first, last, cConst, c, rho, p, m, kx, xm, gradh, prho, temp);
    checkGpuErrors(cudaDeviceSynchronize());
}

#define COMPUTE_ISOTHERM_EOS(Th, Tu)                                                                                   \
    template void computeIsothermalEOS(size_t first, size_t last, Th cConst, Th* c, Th* rho, Th* p, const Th* m,       \
                                       const Th* kx, const Th* xm, const Th* gradh, Th* prho, Tu* temp)

COMPUTE_ISOTHERM_EOS(double, double);
COMPUTE_ISOTHERM_EOS(float, double);
COMPUTE_ISOTHERM_EOS(float, float);

template<typename Th, typename Tt>
__global__ void cudaComputePolytropicEOS(size_t first, size_t last, Tt polytropic_const, Tt polytropic_index, Th* rho,
                                         Th* p, const Th* m, const Th* kx, const Th* xm, const Th* gradh, Th* prho,
                                         Tt* temp, Th* c)
{
    unsigned i = first + blockDim.x * blockIdx.x + threadIdx.x;
    if (i >= last) return;

    Th rho_i        = kx[i] * m[i] / xm[i];
    auto [p_i, c_i] = polytropicEOS(polytropic_const, polytropic_index, rho_i);
    prho[i]         = p_i / (kx[i] * m[i] * m[i] * gradh[i]);
    c[i]            = c[i];
    if (rho) { rho[i] = rho_i; }
    if (p) { p[i] = p_i; }
    if (temp) { temp[i] = 0; }
}

template<typename Th, typename Tt>
void computePolytropicEOS(size_t first, size_t last, Tt polytropic_const, Tt polytropic_index, Th* rho, Th* p,
                          const Th* m, const Th* kx, const Th* xm, const Th* gradh, Th* prho, Tt* temp, Th* c)
{
    if (first == last) { return; }
    unsigned numThreads = 256;
    unsigned numBlocks  = cstone::iceil(last - first, numThreads);
    cudaComputePolytropicEOS<<<numBlocks, numThreads>>>(first, last, polytropic_const, polytropic_index, rho, p, m, kx,
                                                        xm, gradh, prho, temp, c);
    checkGpuErrors(cudaDeviceSynchronize());
}

#define COMPUTE_POLYTROPIC_EOS(Th, Tt)                                                                                 \
    template void computePolytropicEOS(size_t first, size_t last, Tt polytropic_const, Tt polytropic_index, Th* rho,   \
                                       Th* p, const Th* m, const Th* kx, const Th* xm, const Th* gradh, Th* prho,      \
                                       Tt* temp, Th* c)

COMPUTE_POLYTROPIC_EOS(double, double);
COMPUTE_POLYTROPIC_EOS(float, double);
COMPUTE_POLYTROPIC_EOS(float, float);

} // namespace cuda
} // namespace sph<|MERGE_RESOLUTION|>--- conflicted
+++ resolved
@@ -42,96 +42,43 @@
 {
 
 template<class Tt, class Tm, class Thydro>
-<<<<<<< HEAD
-__global__ void cudaEOSTemp(size_t firstParticle, size_t lastParticle, Tm mui, Tt gamma, const Tt* temp, const Tm* m,
-                            const Thydro* kx, const Thydro* xm, const Thydro* gradh, Thydro* prho, Thydro* c,
-                            Thydro* rho, Thydro* p)
-=======
 __global__ void cudaComputeIdealGasEOS(size_t firstParticle, size_t lastParticle, Tm mui, Tt gamma, const Tt* temp,
                                        const Tt* u, const Tm* m, const Thydro* kx, const Thydro* xm,
                                        const Thydro* gradh, Thydro* prho, Thydro* c, Thydro* rho, Thydro* p)
->>>>>>> 00f2263c
 {
     unsigned i = firstParticle + blockDim.x * blockIdx.x + threadIdx.x;
     if (i >= lastParticle) return;
 
     Thydro p_i;
-<<<<<<< HEAD
-    Thydro rho_i         = kx[i] * m[i] / xm[i];
-    util::tie(p_i, c[i]) = idealGasEOSTemp(temp[i], rho_i, mui, gamma);
-    prho[i]              = p_i / (kx[i] * m[i] * m[i] * gradh[i]);
-=======
     Thydro rho_i = kx[i] * m[i] / xm[i];
 
     if (u == nullptr) { util::tie(p_i, c[i]) = idealGasEOS(temp[i], rho_i, mui, gamma); }
     else { util::tie(p_i, c[i]) = idealGasEOS_u(u[i], rho_i, gamma); }
 
     prho[i] = p_i / (kx[i] * m[i] * m[i] * gradh[i]);
->>>>>>> 00f2263c
     if (rho) { rho[i] = rho_i; }
     if (p) { p[i] = p_i; }
 }
 
 template<class Tt, class Tm, class Thydro>
-<<<<<<< HEAD
-__global__ void cudaEOS_u(size_t firstParticle, size_t lastParticle, Tm mui, Tt gamma, const Tt* u, const Tm* m,
-                          const Thydro* kx, const Thydro* xm, const Thydro* gradh, Thydro* prho, Thydro* c, Thydro* rho,
-                          Thydro* p)
-{
-    unsigned i = firstParticle + blockDim.x * blockIdx.x + threadIdx.x;
-    if (i >= lastParticle) return;
-
-    Thydro p_i;
-    Thydro rho_i         = kx[i] * m[i] / xm[i];
-    util::tie(p_i, c[i]) = idealGasEOS_u(u[i], rho_i, gamma);
-    prho[i]              = p_i / (kx[i] * m[i] * m[i] * gradh[i]);
-    if (rho) { rho[i] = rho_i; }
-    if (p) { p[i] = p_i; }
-}
-
-template<class Tt, class Tm, class Thydro>
-void computeEOS(size_t firstParticle, size_t lastParticle, Tm mui, Tt gamma, const Tt* temp, const Tt* u, const Tm* m,
-                const Thydro* kx, const Thydro* xm, const Thydro* gradh, Thydro* prho, Thydro* c, Thydro* rho,
-                Thydro* p)
-=======
 void computeIdealGasEOS(size_t firstParticle, size_t lastParticle, Tm mui, Tt gamma, const Tt* temp, const Tt* u,
                         const Tm* m, const Thydro* kx, const Thydro* xm, const Thydro* gradh, Thydro* prho, Thydro* c,
                         Thydro* rho, Thydro* p)
->>>>>>> 00f2263c
 {
     if (firstParticle == lastParticle) { return; }
     unsigned numThreads = 256;
     unsigned numBlocks  = cstone::iceil(lastParticle - firstParticle, numThreads);
-<<<<<<< HEAD
-    if (u == nullptr)
-    {
-        cudaEOS_u<<<numBlocks, numThreads>>>(firstParticle, lastParticle, mui, gamma, u, m, kx, xm, gradh, prho, c, rho,
-                                             p);
-    }
-    else
-    {
-        cudaEOSTemp<<<numBlocks, numThreads>>>(firstParticle, lastParticle, mui, gamma, temp, m, kx, xm, gradh, prho, c,
-                                               rho, p);
-    }
-=======
     cudaComputeIdealGasEOS<<<numBlocks, numThreads>>>(firstParticle, lastParticle, mui, gamma, temp, u, m, kx, xm,
                                                       gradh, prho, c, rho, p);
 
->>>>>>> 00f2263c
     checkGpuErrors(cudaDeviceSynchronize());
 }
 
 #define COMPUTE_EOS(Ttemp, Tm, Thydro)                                                                                 \
-<<<<<<< HEAD
-    template void computeEOS(size_t firstParticle, size_t lastParticle, Tm mui, Ttemp gamma, const Ttemp* temp,        \
-                             const Ttemp* u, const Tm* m, const Thydro* kx, const Thydro* xm, const Thydro* gradh,     \
-                             Thydro* prho, Thydro* c, Thydro* rho, Thydro* p)
-=======
     template void computeIdealGasEOS(size_t firstParticle, size_t lastParticle, Tm mui, Ttemp gamma,                   \
                                      const Ttemp* temp, const Ttemp* u, const Tm* m, const Thydro* kx,                 \
                                      const Thydro* xm, const Thydro* gradh, Thydro* prho, Thydro* c, Thydro* rho,      \
                                      Thydro* p)
->>>>>>> 00f2263c
 
 COMPUTE_EOS(double, double, double);
 COMPUTE_EOS(double, float, double);
