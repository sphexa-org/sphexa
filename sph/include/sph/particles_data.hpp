/*
 * MIT License
 *
 * Copyright (c) 2021 CSCS, ETH Zurich
 *               2021 University of Basel
 *
 * Permission is hereby granted, free of charge, to any person obtaining a copy
 * of this software and associated documentation files (the "Software"), to deal
 * in the Software without restriction, including without limitation the rights
 * to use, copy, modify, merge, publish, distribute, sublicense, and/or sell
 * copies of the Software, and to permit persons to whom the Software is
 * furnished to do so, subject to the following conditions:
 *
 * The above copyright notice and this permission notice shall be included in all
 * copies or substantial portions of the Software.
 *
 * THE SOFTWARE IS PROVIDED "AS IS", WITHOUT WARRANTY OF ANY KIND, EXPRESS OR
 * IMPLIED, INCLUDING BUT NOT LIMITED TO THE WARRANTIES OF MERCHANTABILITY,
 * FITNESS FOR A PARTICULAR PURPOSE AND NONINFRINGEMENT. IN NO EVENT SHALL THE
 * AUTHORS OR COPYRIGHT HOLDERS BE LIABLE FOR ANY CLAIM, DAMAGES OR OTHER
 * LIABILITY, WHETHER IN AN ACTION OF CONTRACT, TORT OR OTHERWISE, ARISING FROM,
 * OUT OF OR IN CONNECTION WITH THE SOFTWARE OR THE USE OR OTHER DEALINGS IN THE
 * SOFTWARE.
 */

/*! @file
 * @brief Contains the object holding all particle data
 */

#pragma once

#include <array>
#include <cstdio>
#include <iostream>
#include <vector>

#include "sph/kernels.hpp"
#include "sph/tables.hpp"
#include "data_util.hpp"
#include "traits.hpp"

#if defined(USE_CUDA)
#include "sph/cuda/gpu_particle_data.cuh"
#endif

namespace sphexa
{

template<class Array>
std::vector<int> fieldStringsToInt(const Array&, const std::vector<std::string>&);

template<typename T, typename I, class AccType>
class ParticlesData
{
public:
    using RealType        = T;
    using KeyType         = I;
    using AcceleratorType = AccType;

    ParticlesData()
    {
        setConservedFields();
        setDependentFields();
    }

    size_t iteration{1};
    size_t numParticlesGlobal;

    T ttot{0.0}, etot{0.0}, ecin{0.0}, eint{0.0}, egrav{0.0};
    //! current and previous (global) time-steps
    T minDt, minDt_m1;
    //! temporary MPI rank local timestep;
    T minDt_loc;

    //! @brief gravitational constant
    T g = 0.0;

    std::vector<T> x, y, z, x_m1, y_m1, z_m1;    // Positions
    std::vector<T> vx, vy, vz;                   // Velocities
    std::vector<T> rho;                          // Density
    std::vector<T> temp;                         // Temperature
    std::vector<T> u;                            // Internal Energy
    std::vector<T> p;                            // Pressure
    std::vector<T> h;                            // Smoothing Length
    std::vector<T> m;                            // Mass
    std::vector<T> c;                            // Speed of sound
    std::vector<T> cv;                           // Specific heat
    std::vector<T> mue, mui;                     // mean molecular weight (electrons, ions)
    std::vector<T> divv, curlv;                  // Div(velocity), Curl(velocity)
    std::vector<T> grad_P_x, grad_P_y, grad_P_z; // gradient of the pressure
    std::vector<T> du, du_m1;                    // energy rate of change (du/dt)
    std::vector<T> dt, dt_m1;                    // timestep
    std::vector<T> c11, c12, c13, c22, c23, c33; // IAD components
<<<<<<< HEAD
    std::vector<T> maxvsignal;                   // Vsignal for AV
    std::vector<T> alpha;                        // AV coeficient
    std::vector<T> rho0;                         // Classical SPH density
    std::vector<T> wrho0;                        // Classical SPH gradient of density
    std::vector<T> kx;                           // Volume element normalization
    std::vector<T> gradh;                        // grad(h) term
=======
    std::vector<T> mue, mui, temp, cv;
    std::vector<T> rho0, wrho0, kx, whomega, divv, curlv, alpha;
>>>>>>> b6feca3e

    std::vector<KeyType>                          codes;          // Particle space-filling-curve keys
    std::vector<int, PinnedAlloc_t<AccType, int>> neighborsCount; // number of neighbors of each particle
    std::vector<int>                              neighbors;      // only used in the CPU version

    DeviceData_t<AccType, T, KeyType> devPtrs;

    const std::array<T, lt::size> wh  = lt::createWharmonicLookupTable<T, lt::size>();
    const std::array<T, lt::size> whd = lt::createWharmonicDerivativeLookupTable<T, lt::size>();

    /*! @brief
     * Name of each field as string for use e.g in HDF5 output. Order has to correspond to what's returned by data().
     */
    inline static constexpr std::array fieldNames{
<<<<<<< HEAD
        "x",   "y",     "z",   "x_m1", "y_m1",  "z_m1",     "vx",       "vy",       "vz",         "rho",
        "u",   "p",     "h",   "m",    "c",     "grad_P_x", "grad_P_y", "grad_P_z", "du",         "du_m1",
        "dt",  "dt_m1", "c11", "c12",  "c13",   "c22",      "c23",      "c33",      "maxvsignal", "mue",
        "mui", "temp",  "cv",  "rho0", "wrho0", "kx",       "divv",     "curlv",    "alpha",      "gradh"};
=======
        "x",    "y",     "z",    "x_m1",  "y_m1", "z_m1",     "vx",       "vy",       "vz",   "rho",
        "u",    "p",     "h",    "m",     "c",    "grad_P_x", "grad_P_y", "grad_P_z", "du",   "du_m1",
        "dt",   "dt_m1", "c11",  "c12",   "c13",  "c22",      "c23",      "c33",      "mue",  "mui",
        "temp", "cv",    "rho0", "wrho0", "kx",   "whomega",  "divv",     "curlv",    "alpha"};
>>>>>>> b6feca3e

    /*! @brief return a vector of pointers to field vectors
     *
     * We implement this by returning an rvalue to prevent having to store pointers and avoid
     * non-trivial copy/move constructors.
     */
    auto data()
    {
        std::array<std::vector<T>*, fieldNames.size()> ret{
<<<<<<< HEAD
            &x,   &y,     &z,   &x_m1, &y_m1,  &z_m1,     &vx,       &vy,       &vz,         &rho,
            &u,   &p,     &h,   &m,    &c,     &grad_P_x, &grad_P_y, &grad_P_z, &du,         &du_m1,
            &dt,  &dt_m1, &c11, &c12,  &c13,   &c22,      &c23,      &c33,      &maxvsignal, &mue,
            &mui, &temp,  &cv,  &rho0, &wrho0, &kx,       &divv,     &curlv,    &alpha,      &gradh};
=======
            &x,   &y,        &z,        &x_m1,     &y_m1, &z_m1,  &vx, &vy,      &vz,   &rho,   &u,    &p,   &h,   &m,
            &c,   &grad_P_x, &grad_P_y, &grad_P_z, &du,   &du_m1, &dt, &dt_m1,   &c11,  &c12,   &c13,  &c22, &c23, &c33,
            &mue, &mui,      &temp,     &cv,       &rho0, &wrho0, &kx, &whomega, &divv, &curlv, &alpha};
>>>>>>> b6feca3e

        static_assert(ret.size() == fieldNames.size());

        return ret;
    }

    void setConservedFields()
    {
        std::vector<std::string> fields{
            "x", "y", "z", "h", "m", "u", "vx", "vy", "vz", "x_m1", "y_m1", "z_m1", "du_m1"};
        conservedFields = fieldStringsToInt(fieldNames, fields);
    }

    void setDependentFields()
    {
<<<<<<< HEAD
        std::vector<std::string> fields{"rho",
                                        "p",
                                        "c",
                                        "grad_P_x",
                                        "grad_P_y",
                                        "grad_P_z",
                                        "du",
                                        "c11",
                                        "c12",
                                        "c13",
                                        "c22",
                                        "c23",
                                        "c33",
                                        "divv",
                                        "curlv",
                                        "maxvsignal",
                                        "gradh"};
=======
        std::vector<std::string> fields{
            "rho", "p", "c", "grad_P_x", "grad_P_y", "grad_P_z", "du", "c11", "c12", "c13", "c22", "c23", "c33"};
>>>>>>> b6feca3e

        dependentFields = fieldStringsToInt(fieldNames, fields);
    }

    void setConservedFieldsVE()
    {
        std::vector<std::string> fields{
            "x", "y", "z", "h", "m", "u", "vx", "vy", "vz", "x_m1", "y_m1", "z_m1", "du_m1", "alpha"};
        conservedFields = fieldStringsToInt(fieldNames, fields);
    }

    void setDependentFieldsVE()
    {
<<<<<<< HEAD
        std::vector<std::string> fields{"rho",  "p",     "c",   "grad_P_x", "grad_P_y", "grad_P_z", "du",
                                        "c11",  "c12",   "c13", "c22",      "c23",      "c33",      "maxvsignal",
                                        "rho0", "wrho0", "kx",  "divv",     "curlv",    "gradh"};
=======
        std::vector<std::string> fields{"rho",
                                        "p",
                                        "c",
                                        "grad_P_x",
                                        "grad_P_y",
                                        "grad_P_z",
                                        "du",
                                        "c11",
                                        "c12",
                                        "c13",
                                        "c22",
                                        "c23",
                                        "c33",
                                        "rho0",
                                        "wrho0",
                                        "kx",
                                        "whomega",
                                        "divv",
                                        "curlv"};
>>>>>>> b6feca3e
        dependentFields = fieldStringsToInt(fieldNames, fields);
    }

    void setOutputFields(const std::vector<std::string>& outFields)
    {
        outputFields = fieldStringsToInt(fieldNames, outFields);
    }

    //! @brief particle fields to conserve between iterations, needed for checkpoints and domain exchange
    std::vector<int> conservedFields;
    //! @brief particle fields recomputed every step from conserved fields
    std::vector<int> dependentFields;
    //! @brief particle fields selected for file output
    std::vector<int> outputFields;

#ifdef USE_MPI
    MPI_Comm comm;
#endif

    constexpr static T sincIndex     = 6.0;
    constexpr static T Kcour         = 0.2;
    constexpr static T maxDtIncrease = 1.1;

    // Min. Atwood number in ramp function in momentum equation (crossed/uncrossed selection)
    // Complete uncrossed option (Atmin>=1.d50, Atmax it doesn't matter).
    // Complete crossed (Atmin and Atmax negative)
    constexpr static T Atmax = 0.1;
    constexpr static T Atmin = 0.2;
    constexpr static T ramp  = 1.0 / (Atmax - Atmin);

    // AV switches floor and ceiling
    constexpr static T alphamin       = 0.05;
    constexpr static T alphamax       = 1.0;
    constexpr static T decay_constant = 0.2;

    // Interpolation kernel normalization constant
    const static T K;
};

template<typename T, typename I, class Acc>
const T ParticlesData<T, I, Acc>::K = sphexa::compute_3d_k(sincIndex);

} // namespace sphexa<|MERGE_RESOLUTION|>--- conflicted
+++ resolved
@@ -91,17 +91,12 @@
     std::vector<T> du, du_m1;                    // energy rate of change (du/dt)
     std::vector<T> dt, dt_m1;                    // timestep
     std::vector<T> c11, c12, c13, c22, c23, c33; // IAD components
-<<<<<<< HEAD
     std::vector<T> maxvsignal;                   // Vsignal for AV
     std::vector<T> alpha;                        // AV coeficient
     std::vector<T> rho0;                         // Classical SPH density
     std::vector<T> wrho0;                        // Classical SPH gradient of density
     std::vector<T> kx;                           // Volume element normalization
     std::vector<T> gradh;                        // grad(h) term
-=======
-    std::vector<T> mue, mui, temp, cv;
-    std::vector<T> rho0, wrho0, kx, whomega, divv, curlv, alpha;
->>>>>>> b6feca3e
 
     std::vector<KeyType>                          codes;          // Particle space-filling-curve keys
     std::vector<int, PinnedAlloc_t<AccType, int>> neighborsCount; // number of neighbors of each particle
@@ -116,17 +111,10 @@
      * Name of each field as string for use e.g in HDF5 output. Order has to correspond to what's returned by data().
      */
     inline static constexpr std::array fieldNames{
-<<<<<<< HEAD
         "x",   "y",     "z",   "x_m1", "y_m1",  "z_m1",     "vx",       "vy",       "vz",         "rho",
         "u",   "p",     "h",   "m",    "c",     "grad_P_x", "grad_P_y", "grad_P_z", "du",         "du_m1",
         "dt",  "dt_m1", "c11", "c12",  "c13",   "c22",      "c23",      "c33",      "maxvsignal", "mue",
         "mui", "temp",  "cv",  "rho0", "wrho0", "kx",       "divv",     "curlv",    "alpha",      "gradh"};
-=======
-        "x",    "y",     "z",    "x_m1",  "y_m1", "z_m1",     "vx",       "vy",       "vz",   "rho",
-        "u",    "p",     "h",    "m",     "c",    "grad_P_x", "grad_P_y", "grad_P_z", "du",   "du_m1",
-        "dt",   "dt_m1", "c11",  "c12",   "c13",  "c22",      "c23",      "c33",      "mue",  "mui",
-        "temp", "cv",    "rho0", "wrho0", "kx",   "whomega",  "divv",     "curlv",    "alpha"};
->>>>>>> b6feca3e
 
     /*! @brief return a vector of pointers to field vectors
      *
@@ -136,16 +124,10 @@
     auto data()
     {
         std::array<std::vector<T>*, fieldNames.size()> ret{
-<<<<<<< HEAD
             &x,   &y,     &z,   &x_m1, &y_m1,  &z_m1,     &vx,       &vy,       &vz,         &rho,
             &u,   &p,     &h,   &m,    &c,     &grad_P_x, &grad_P_y, &grad_P_z, &du,         &du_m1,
             &dt,  &dt_m1, &c11, &c12,  &c13,   &c22,      &c23,      &c33,      &maxvsignal, &mue,
             &mui, &temp,  &cv,  &rho0, &wrho0, &kx,       &divv,     &curlv,    &alpha,      &gradh};
-=======
-            &x,   &y,        &z,        &x_m1,     &y_m1, &z_m1,  &vx, &vy,      &vz,   &rho,   &u,    &p,   &h,   &m,
-            &c,   &grad_P_x, &grad_P_y, &grad_P_z, &du,   &du_m1, &dt, &dt_m1,   &c11,  &c12,   &c13,  &c22, &c23, &c33,
-            &mue, &mui,      &temp,     &cv,       &rho0, &wrho0, &kx, &whomega, &divv, &curlv, &alpha};
->>>>>>> b6feca3e
 
         static_assert(ret.size() == fieldNames.size());
 
@@ -161,7 +143,6 @@
 
     void setDependentFields()
     {
-<<<<<<< HEAD
         std::vector<std::string> fields{"rho",
                                         "p",
                                         "c",
@@ -179,10 +160,6 @@
                                         "curlv",
                                         "maxvsignal",
                                         "gradh"};
-=======
-        std::vector<std::string> fields{
-            "rho", "p", "c", "grad_P_x", "grad_P_y", "grad_P_z", "du", "c11", "c12", "c13", "c22", "c23", "c33"};
->>>>>>> b6feca3e
 
         dependentFields = fieldStringsToInt(fieldNames, fields);
     }
@@ -196,11 +173,6 @@
 
     void setDependentFieldsVE()
     {
-<<<<<<< HEAD
-        std::vector<std::string> fields{"rho",  "p",     "c",   "grad_P_x", "grad_P_y", "grad_P_z", "du",
-                                        "c11",  "c12",   "c13", "c22",      "c23",      "c33",      "maxvsignal",
-                                        "rho0", "wrho0", "kx",  "divv",     "curlv",    "gradh"};
-=======
         std::vector<std::string> fields{"rho",
                                         "p",
                                         "c",
@@ -217,10 +189,10 @@
                                         "rho0",
                                         "wrho0",
                                         "kx",
-                                        "whomega",
                                         "divv",
-                                        "curlv"};
->>>>>>> b6feca3e
+                                        "curlv",
+                                        "gradh"};
+
         dependentFields = fieldStringsToInt(fieldNames, fields);
     }
 
