--- conflicted
+++ resolved
@@ -480,13 +480,6 @@
 
         if constexpr (HaveGpu<Accelerator>{})
         {
-<<<<<<< HEAD
-            // need to find again assignment start and end indices in focus tree because assignment might have changed
-            TreeNodeIndex fAssignStart = findNodeAbove(rawPtr(leaves_), nNodes(leaves_), assignment[myRank_]);
-            TreeNodeIndex fAssignEnd   = findNodeAbove(rawPtr(leaves_), nNodes(leaves_), assignment[myRank_ + 1]);
-
-=======
->>>>>>> 1f29ba87
             reallocate(macsAcc_, octreeAcc_.numNodes, allocGrowthRate_);
             fillGpu(rawPtr(macsAcc_), rawPtr(macsAcc_) + macsAcc_.size(), char(0));
             markMacsGpu(rawPtr(octreeAcc_.prefixes), rawPtr(octreeAcc_.childOffsets), rawPtr(centersAcc_), box,
@@ -496,14 +489,9 @@
         }
         else
         {
-<<<<<<< HEAD
-            markMacs(treeData_.data(), centers_.data(), box, assignment[myRank_], assignment[myRank_ + 1],
-                     macs_.data());
-=======
             std::fill(rawPtr(macs_), rawPtr(macs_) + macs_.size(), char(0));
             markMacs(rawPtr(treeData_.prefixes), rawPtr(treeData_.childOffsets), rawPtr(centers_), box,
                      rawPtr(leaves_) + fAssignStart, fAssignEnd - fAssignStart, false, rawPtr(macs_));
->>>>>>> 1f29ba87
         }
 
         rebalanceStatus_ |= macCriterion;
@@ -537,11 +525,7 @@
         while (converged != numRanks_)
         {
             updateMinMac(box, assignment, invThetaEff);
-<<<<<<< HEAD
-            converged = updateTree(peers, assignment);
-=======
             converged = updateTree(peers, assignment, box);
->>>>>>> 1f29ba87
             updateCounts(particleKeys, globalTreeLeaves, globalCounts, scratch);
             updateGeoCenters(box);
             MPI_Allreduce(MPI_IN_PLACE, &converged, 1, MPI_INT, MPI_SUM, MPI_COMM_WORLD);
