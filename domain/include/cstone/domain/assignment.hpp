/*
 * MIT License
 *
 * Copyright (c) 2021 CSCS, ETH Zurich
 *               2021 University of Basel
 *
 * Permission is hereby granted, free of charge, to any person obtaining a copy
 * of this software and associated documentation files (the "Software"), to deal
 * in the Software without restriction, including without limitation the rights
 * to use, copy, modify, merge, publish, distribute, sublicense, and/or sell
 * copies of the Software, and to permit persons to whom the Software is
 * furnished to do so, subject to the following conditions:
 *
 * The above copyright notice and this permission notice shall be included in all
 * copies or substantial portions of the Software.
 *
 * THE SOFTWARE IS PROVIDED "AS IS", WITHOUT WARRANTY OF ANY KIND, EXPRESS OR
 * IMPLIED, INCLUDING BUT NOT LIMITED TO THE WARRANTIES OF MERCHANTABILITY,
 * FITNESS FOR A PARTICULAR PURPOSE AND NONINFRINGEMENT. IN NO EVENT SHALL THE
 * AUTHORS OR COPYRIGHT HOLDERS BE LIABLE FOR ANY CLAIM, DAMAGES OR OTHER
 * LIABILITY, WHETHER IN AN ACTION OF CONTRACT, TORT OR OTHERWISE, ARISING FROM,
 * OUT OF OR IN CONNECTION WITH THE SOFTWARE OR THE USE OR OTHER DEALINGS IN THE
 * SOFTWARE.
 */

/*! @file
 * @brief Implementation of global particle assignment and distribution
 *
 * @author Sebastian Keller <sebastian.f.keller@gmail.com>
 */

#pragma once

#include "cstone/domain/domaindecomp_mpi.hpp"
#include "cstone/domain/layout.hpp"
#include "cstone/tree/octree_internal.hpp"
#include "cstone/tree/octree_mpi.hpp"

#include "cstone/sfc/box_mpi.hpp"
#include "cstone/sfc/sfc.hpp"

namespace cstone
{

/*! @brief A class for global domain assignment and distribution
 *
 * @tparam KeyType  32- or 64-bit unsigned integer
 * @tparam T        float or double
 *
 * This class holds a low-res global octree which is replicated across all ranks and it presides over
 * the assignment of that tree to the ranks and performs the necessary point-2-point data exchanges
 * to send all particles to their owning ranks.
 */
template<class KeyType, class T>
class GlobalAssignment
{
public:
    GlobalAssignment(int rank, int nRanks, unsigned bucketSize, const Box<T>& box = Box<T>{0, 1})
        : myRank_(rank)
        , numRanks_(nRanks)
        , bucketSize_(bucketSize)
        , box_(box)
    {
        std::vector<KeyType> init{0, nodeRange<KeyType>(0)};
        tree_.update(init.data(), nNodes(init));
        nodeCounts_ = std::vector<unsigned>{bucketSize_ + 1};
    }

    /*! @brief Update the global tree
     *
     * @param[in]  bufDesc         Buffer description with range of assigned particles
     * @param[in]  reorderFunctor  records the SFC order of the owned input coordinates
     * @param[out] particleKeys    will contain sorted particle SFC keys in the range [particleStart:particleEnd]
     * @param[in]  x               x coordinates
     * @param[in]  y               y coordinates
     * @param[in]  z               z coordinates
     * @return                     number of assigned particles
     *
     * This function does not modify / communicate any particle data.
     */
    template<class Reorderer>
    LocalIndex assign(
        BufferDescription bufDesc, Reorderer& reorderFunctor, KeyType* particleKeys, const T* x, const T* y, const T* z)
    {
        box_ = makeGlobalBox(x + bufDesc.start, x + bufDesc.end, y + bufDesc.start, z + bufDesc.start, box_);

        // number of locally assigned particles to consider for global tree building
        LocalIndex numParticles = bufDesc.end - bufDesc.start;

        gsl::span<KeyType> keyView(particleKeys + bufDesc.start, numParticles);

        // compute SFC particle keys only for particles participating in tree build
        computeSfcKeys(x + bufDesc.start, y + bufDesc.start, z + bufDesc.start, sfcKindPointer(keyView.data()),
                       numParticles, box_);

        // sort keys and keep track of ordering for later use
        reorderFunctor.setMapFromCodes(keyView.begin(), keyView.end());

        gsl::span<const KeyType> oldLeaves = tree_.treeLeaves();
        std::vector<KeyType> oldBoundaries(assignment_.numRanks() + 1);
<<<<<<< HEAD
        for (KeyType rank = 0; rank < oldBoundaries.size() - 1; ++rank)
=======
        for (size_t rank = 0; rank < oldBoundaries.size() - 1; ++rank)
>>>>>>> 30aa87db
        {
            oldBoundaries[rank] = oldLeaves[assignment_.firstNodeIdx(rank)];
        }
        oldBoundaries.back() = nodeRange<KeyType>(0);

        updateOctreeGlobal(keyView.begin(), keyView.end(), bucketSize_, tree_, nodeCounts_, numRanks_);

        if (firstCall_)
        {
            firstCall_ = false;
            while (!updateOctreeGlobal(keyView.begin(), keyView.end(), bucketSize_, tree_, nodeCounts_, numRanks_))
                ;
        }

        auto newAssignment = singleRangeSfcSplit(nodeCounts_, numRanks_);
        limitBoundaryShifts<KeyType>(oldBoundaries, tree_.treeLeaves(), nodeCounts_, newAssignment);
        assignment_ = std::move(newAssignment);

        return assignment_.totalCount(myRank_);
    }

    /*! @brief Distribute particles to their assigned ranks based on previous assignment
     *
     * @param[in]    bufDesc            Buffer description with range of assigned particles and total buffer size
     * @param[inout] reorderFunctor     contains the ordering that accesses the range [particleStart:particleEnd]
     *                                  in SFC order
     * @param[out]   sfcOrder           If using the CPU reorderer, this is a duplicate copy. Otherwise provides
     *                                  the host space to download the ordering from the device.
     * @param[in]    keys               Sorted particle keys in [particleStart:particleEnd]
     * @param[inout] x                  particle x-coordinates
     * @param[inout] y                  particle y-coordinates
     * @param[inout] z                  particle z-coordinates
     * @param[inout] particleProperties remaining particle properties, h, m, etc.
     * @return                          index denoting the index range start of particles post-exchange
     *                                  plus a span with a view of the assigned particle keys
     *
     * Note: Instead of reordering the particle buffers right here after the exchange, we only keep track
     * of the reorder map that is required to transform the particle buffers into SFC-order. This allows us
     * to defer the reordering until we have done halo discovery. At that time, we know the final location
     * where to put the assigned particles inside the buffer, such that we can reorder directly to the final
     * location. This saves us from having to move around data inside the buffers for a second time.
     */
    template<class Reorderer, class... Arrays>
    auto distribute(BufferDescription bufDesc,
                    Reorderer& reorderFunctor,
                    KeyType* keys,
                    T* x,
                    T* y,
                    T* z,
                    Arrays... particleProperties) const
    {
        LocalIndex numParticles          = bufDesc.end - bufDesc.start;
        LocalIndex newNParticlesAssigned = assignment_.totalCount(myRank_);

        reallocate(numParticles, sfcOrder_);
        reorderFunctor.getReorderMap(sfcOrder_.data(), 0, numParticles);

        gsl::span<KeyType> keyView(keys + bufDesc.start, numParticles);
        SendList domainExchangeSends = createSendList<KeyType>(assignment_, tree_.treeLeaves(), keyView);

        // Assigned particles are now inside the [particleStart:particleEnd] range, but not exclusively.
        // Leftover particles from the previous step can also be contained in the range.
        auto [newStart, newEnd] =
            exchangeParticles(domainExchangeSends, myRank_, bufDesc.start, bufDesc.end, bufDesc.size,
                              newNParticlesAssigned, sfcOrder_.data(), x, y, z, particleProperties...);

        LocalIndex envelopeSize = newEnd - newStart;
        keyView                 = gsl::span<KeyType>(keys + newStart, envelopeSize);

        computeSfcKeys(x + newStart, y + newStart, z + newStart, sfcKindPointer(keyView.begin()), envelopeSize, box_);
        // sort keys and keep track of the ordering
        reorderFunctor.setMapFromCodes(keyView.begin(), keyView.end());

        // thanks to the sorting, we now know the exact range of the assigned particles:
        // [newStart + offset, newStart + offset + newNParticlesAssigned]
        LocalIndex offset = findNodeAbove<KeyType>(keyView, tree_.treeLeaves()[assignment_.firstNodeIdx(myRank_)]);
        // restrict the reordering to take only the assigned particles into account and ignore the others
        reorderFunctor.restrictRange(offset, newNParticlesAssigned);

        return std::make_tuple(newStart, keyView.subspan(offset, newNParticlesAssigned));
    }

    //! @brief read only visibility of the global octree leaves to the outside
    gsl::span<const KeyType> treeLeaves() const { return tree_.treeLeaves(); }
    //! @brief the octree, including the internal part
    const Octree<KeyType>& octree() const { return tree_; }
    //! @brief read only visibility of the global octree leaf counts to the outside
    gsl::span<const unsigned> nodeCounts() const { return nodeCounts_; }
    //! @brief the global coordinate bounding box
    const Box<T>& box() const { return box_; }
    //! @brief return the space filling curve rank assignment
    const SpaceCurveAssignment& assignment() const { return assignment_; }

private:
    int myRank_;
    int numRanks_;
    unsigned bucketSize_;

    //! @brief global coordinate bounding box
    Box<T> box_;

    SpaceCurveAssignment assignment_;

    //! @brief storage for downloading the sfc ordering from the GPU
    mutable std::vector<LocalIndex> sfcOrder_;

    //! @brief leaf particle counts
    std::vector<unsigned> nodeCounts_;
    //! @brief the fully linked octree
    Octree<KeyType> tree_;

    bool firstCall_{true};
};

} // namespace cstone<|MERGE_RESOLUTION|>--- conflicted
+++ resolved
@@ -98,11 +98,7 @@
 
         gsl::span<const KeyType> oldLeaves = tree_.treeLeaves();
         std::vector<KeyType> oldBoundaries(assignment_.numRanks() + 1);
-<<<<<<< HEAD
-        for (KeyType rank = 0; rank < oldBoundaries.size() - 1; ++rank)
-=======
         for (size_t rank = 0; rank < oldBoundaries.size() - 1; ++rank)
->>>>>>> 30aa87db
         {
             oldBoundaries[rank] = oldLeaves[assignment_.firstNodeIdx(rank)];
         }
