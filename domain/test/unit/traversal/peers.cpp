/*
 * MIT License
 *
 * Copyright (c) 2021 CSCS, ETH Zurich
 *               2021 University of Basel
 *
 * Permission is hereby granted, free of charge, to any person obtaining a copy
 * of this software and associated documentation files (the "Software"), to deal
 * in the Software without restriction, including without limitation the rights
 * to use, copy, modify, merge, publish, distribute, sublicense, and/or sell
 * copies of the Software, and to permit persons to whom the Software is
 * furnished to do so, subject to the following conditions:
 *
 * The above copyright notice and this permission notice shall be included in all
 * copies or substantial portions of the Software.
 *
 * THE SOFTWARE IS PROVIDED "AS IS", WITHOUT WARRANTY OF ANY KIND, EXPRESS OR
 * IMPLIED, INCLUDING BUT NOT LIMITED TO THE WARRANTIES OF MERCHANTABILITY,
 * FITNESS FOR A PARTICULAR PURPOSE AND NONINFRINGEMENT. IN NO EVENT SHALL THE
 * AUTHORS OR COPYRIGHT HOLDERS BE LIABLE FOR ANY CLAIM, DAMAGES OR OTHER
 * LIABILITY, WHETHER IN AN ACTION OF CONTRACT, TORT OR OTHERWISE, ARISING FROM,
 * OUT OF OR IN CONNECTION WITH THE SOFTWARE OR THE USE OR OTHER DEALINGS IN THE
 * SOFTWARE.
 */

/*! @file
 * @brief Test functions used to find peer ranks
 *
 * @author Sebastian Keller <sebastian.f.keller@gmail.com>
 */

#include "gtest/gtest.h"

#include "cstone/traversal/peers.hpp"
#include "cstone/tree/octree_util.hpp"

#include "coord_samples/random.hpp"

using namespace cstone;

template<class KeyType>
void findMacPeers64grid(int rank, float theta, bool pbc, const std::vector<int>& reference)
{
    Box<double> box{-1, 1, pbc};
    Octree<KeyType> octree;
    octree.update(makeUniformNLevelTree<KeyType>(64, 1));

    SpaceCurveAssignment assignment(octree.numLeafNodes());
    for (int i = 0; i < octree.numLeafNodes(); ++i)
    {
        assignment.addRange(Rank(i), i, i + 1, 1);
    }

    std::vector<int> peers = findPeersMac(rank, assignment, octree, box, theta);
    EXPECT_EQ(peers, reference);
}

TEST(Peers, findMacGrid64)
{
    // just the surface
    findMacPeers64grid<unsigned>(0, 1.1, false, {1, 2, 3, 4, 5, 6, 7});
    findMacPeers64grid<uint64_t>(0, 1.1, false, {1, 2, 3, 4, 5, 6, 7});
}

TEST(Peers, findMacGrid64Narrow)
{
    findMacPeers64grid<unsigned>(0, 1.0, false, {1, 2, 3, 4, 5, 6, 7, 8, 10, 12, 14, 16, 17, 20, 21, 32, 33, 34, 35});
    findMacPeers64grid<uint64_t>(0, 1.0, false, {1, 2, 3, 4, 5, 6, 7, 8, 10, 12, 14, 16, 17, 20, 21, 32, 33, 34, 35});
}

TEST(Peers, findMacGrid64PBC)
{
    // just the surface + PBC
    findMacPeers64grid<unsigned>(
        0, 1.1, true, {1, 2, 3, 4, 5, 6, 7, 9, 11, 13, 15, 18, 19, 22, 23, 27, 31, 36, 37, 38, 39, 45, 47, 54, 55, 63});
    findMacPeers64grid<uint64_t>(
        0, 1.1, true, {1, 2, 3, 4, 5, 6, 7, 9, 11, 13, 15, 18, 19, 22, 23, 27, 31, 36, 37, 38, 39, 45, 47, 54, 55, 63});
}

//! @brief reference peer search, all-all leaf comparison
template<class T, class KeyType>
std::vector<int> findPeersAll2All(int myRank, const SpaceCurveAssignment& assignment, gsl::span<const KeyType> tree,
                                  const Box<T>& box, float theta)
{
    TreeNodeIndex firstIdx = assignment.firstNodeIdx(myRank);
    TreeNodeIndex lastIdx  = assignment.lastNodeIdx(myRank);
    float invThetaSq = 1.0f / (theta * theta);

    std::vector<IBox> boxes(nNodes(tree));
    for (TreeNodeIndex i = 0; i < nNodes(tree); ++i)
<<<<<<< HEAD
        boxes[i] = hilbertIBox(tree[i], treeLevel(tree[i + 1] - tree[i]));
=======
        boxes[i] = mortonIBoxKeys(tree[i], tree[i + 1]);
>>>>>>> 514f231c

    std::vector<int> peers(assignment.numRanks());
    for (TreeNodeIndex i = firstIdx; i < lastIdx; ++i)
        for (TreeNodeIndex j = 0; j < nNodes(tree); ++j)
            if (!minDistanceMacMutual<KeyType>(boxes[i], boxes[j], box, invThetaSq))
            {
                peers[assignment.findRank(j)] = 1;
            }

    std::vector<int> ret;
    for (int i = 0; i < peers.size(); ++i)
        if (peers[i] && i != myRank) { ret.push_back(i); }

    return ret;
}

template<class KeyType>
void findPeers()
{
    Box<double> box{-1, 1};
    int nParticles = 100000;
    int bucketSize = 64;
    int numRanks = 50;

    auto codes = makeRandomGaussianKeys<KeyType>(nParticles);

    Octree<KeyType> octree;
    auto [tree, counts] = computeOctree(codes.data(), codes.data() + nParticles, bucketSize);
    octree.update(tree.begin(), tree.end());

    SpaceCurveAssignment assignment = singleRangeSfcSplit(counts, numRanks);

    int probeRank = numRanks / 2;
    std::vector<int> peersDtt = findPeersMac(probeRank, assignment, octree, box, 0.5);
    std::vector<int> peersStt = findPeersMacStt(probeRank, assignment, octree, box, 0.5);
    std::vector<int> peersA2A = findPeersAll2All(probeRank, assignment, octree.treeLeaves(), box, 0.5);
    EXPECT_EQ(peersDtt, peersStt);
    EXPECT_EQ(peersDtt, peersA2A);

    // check for mutuality
    for (int peerRank : peersDtt)
    {
        std::vector<int> peersOfPeerDtt = findPeersMac(peerRank, assignment, octree, box, 0.5);

        // std::vector<int> peersOfPeerStt = findPeersMacStt(peerRank, assignment, octree, box, 0.5);
        // EXPECT_EQ(peersDtt, peersStt);
        std::vector<int> peersOfPeerA2A = findPeersAll2All(peerRank, assignment, octree.treeLeaves(), box, 0.5);
        EXPECT_EQ(peersOfPeerDtt, peersOfPeerA2A);

        // the peers of the peers of the probeRank have to have probeRank as peer
        EXPECT_TRUE(std::find(begin(peersOfPeerDtt), end(peersOfPeerDtt), probeRank) != end(peersOfPeerDtt));
    }
}

TEST(Peers, find)
{
    findPeers<unsigned>();
    findPeers<uint64_t>();
}<|MERGE_RESOLUTION|>--- conflicted
+++ resolved
@@ -88,11 +88,7 @@
 
     std::vector<IBox> boxes(nNodes(tree));
     for (TreeNodeIndex i = 0; i < nNodes(tree); ++i)
-<<<<<<< HEAD
-        boxes[i] = hilbertIBox(tree[i], treeLevel(tree[i + 1] - tree[i]));
-=======
-        boxes[i] = mortonIBoxKeys(tree[i], tree[i + 1]);
->>>>>>> 514f231c
+        boxes[i] = hilbertIBoxKeys(tree[i], tree[i + 1]);
 
     std::vector<int> peers(assignment.numRanks());
     for (TreeNodeIndex i = firstIdx; i < lastIdx; ++i)
