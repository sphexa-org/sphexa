--- conflicted
+++ resolved
@@ -48,987 +48,13 @@
 #include <string>
 #include <vector>
 #include <functional>
-#include <iostream>
-#include <cmath>
-
-#include "sedov_io.hpp"
 
 using namespace std;
 
-template<typename T, typename I>
 class SedovSolution
 {
 public:
     // Public global variables in the shock peak
-<<<<<<< HEAD
-    static T rho_shock; // Density
-    static T p_shock;   // Pressure
-    static T vel_shock; // Velocity 1D
-    static T u_shock;   // Internal energy
-    static T cs_shock;  // Sound speed
-
-    static void create(vector<T>&   r,       // Radius position
-                       const I      dim,     // Dimensions
-                       const I      rPoints, // Number of points between r0-r1
-                       const T      time,    // Time at solution
-                       const T      eblast,  // Energy blast in the wave front
-                       const T      omega_i, // Energy blast in the wave front
-                       const T      gamma_i, // Adiabatic coeficient
-                       const T      rho0,    // Initial density
-                       const T      u0,      // Initial internal energy
-                       const T      p0,      // Initial pressure
-                       const T      vel0,    // Initial velocity
-                       const T      cs0,     // Initial sound speed
-                       const string outfile) // Output solution filename
-    {
-        vector<T> rho(rPoints);
-        vector<T> u(rPoints);
-        vector<T> p(rPoints);
-        vector<T> vel(rPoints);
-        vector<T> cs(rPoints);
-
-        // Calculate theoretical solution
-        sedovSol(dim, rPoints, time, eblast, omega_i, gamma_i, rho0, u0, p0, vel0, cs0, r, rho, p, u, vel, cs);
-
-        // Write solution file
-        SedovSolutionFile<T, I>::writeData1D(
-            rPoints, r, rho, u, p, vel, cs, rho_shock, u_shock, p_shock, vel_shock, cs_shock, rho0, outfile);
-    }
-
-private:
-    // Constants
-    static inline const T eps    = 1.e-10; // eps controls the integration accuracy
-    static inline const T eps2   = 1.e-30; // eps2 controls the root find accuracy
-    static inline const T osmall = 1.e-4;  // osmall controls the size of transition regions
-
-    // Private global variables
-    static T    xgeom, omega, gamma;               //
-    static T    gamm1, gamp1, gpogm, xg2;          //
-    static bool lsingular, lstandard, lvacuum;     //
-    static bool lomega2, lomega3;                  //
-    static T    a0, a1, a2, a3, a4, a5;            //
-    static T    a_val, b_val, c_val, d_val, e_val; //
-    static T    rwant, vwant;                      //
-    static T    r2, v0, vv, rvv;                   //
-    static T    gam_int;                           //
-
-    static void sedovSol(const I          dim,     // geometry factor: 1=planar, 2=cylindircal, 3=spherical
-                         const I          rPoints, // Number of points between r0-r1
-                         const T          time,    // temporal point where solution is desired [seconds]
-                         const T          eblast,  // energy of blast in the wave front [erg]
-                         const T          omega_i, // density power law exponent in 'rho = rho0 * r**(-omega)'
-                         const T          gamma_i, // gamma law equation of state
-                         const T          rho0,    // ambient density g/cm**3 in 'rho = rho0 * r**(-omega)'
-                         const T          u0,      // ambient internal energy [erg/g]
-                         const T          p0,      // ambient pressure [erg/cm**3]
-                         const T          vel0,    // ambient material speed [cm/s]
-                         const T          cs0,     // ambient sound speed [cm/s]
-                         const vector<T>& r,       // out: spatial points where solution is desired [cm]
-                         vector<T>&       rho,     // out: density  [g/cm**3]
-                         vector<T>&       p,       // out: presssure [erg/cm**3]
-                         vector<T>&       u,       // out: specific internal energy [erg/g]
-                         vector<T>&       vel,     // out: velocity [cm/s]
-                         vector<T>&       cs)            // out: sound speed [cm/s]
-    {
-        // Local variables
-        T eval1 = 0.;
-        T eval2 = 0.;
-
-        // Set global input parameters
-        omega = omega_i; //
-        gamma = gamma_i; //
-        xgeom = dim;     //
-
-        // Check unphysical cases
-        if (omega >= xgeom)
-        {
-            cout << "Unphysical case: Infinite mass" << endl;
-            exit(-1);
-        }
-
-        // Frequest combination variables
-        gamm1 = gamma - 1.;         //
-        gamp1 = gamma + 1.;         //
-        gpogm = gamp1 / gamm1;      //
-        xg2   = xgeom + 2. - omega; //
-
-        T denom2 = (2. * gamm1) + xgeom - (gamma * omega); //
-        T denom3 = (xgeom * (2. - gamma)) - omega;         //
-
-        // Kamm equation 18 and 19
-        T v2    = 4. / (xg2 * gamp1);          // Post-shock location
-        T vstar = 2. / ((gamm1 * xgeom) + 2.); // Location of singular point vstar
-
-        // Initialize output variables (Sedov solution)
-        for (I i = 0; i < rPoints; i++)
-        {
-            rho[i] = 0.;
-            vel[i] = 0.;
-            p[i]   = 0.;
-            u[i]   = 0.;
-            cs[i]  = 0.;
-        }
-
-        // Set two logicals that determines the type of solution
-        lsingular = false;
-        lstandard = false;
-        lvacuum   = false;
-        if (abs(v2 - vstar) <= osmall)
-            lsingular = true;
-        else if (v2 < vstar - osmall)
-            lstandard = true;
-        else if (v2 > vstar + osmall)
-            lvacuum = true;
-
-        // Set two apparent singularies: book's notation for omega2 and omega3
-        lomega2 = false;
-        lomega3 = false;
-        if (abs(denom2) <= osmall)
-        {
-            lomega2 = true;
-            denom2  = 1.e-8;
-        }
-        else if (abs(denom3) <= osmall)
-        {
-            lomega3 = true;
-            denom3  = 1.e-8;
-        }
-
-        //  Various exponents in Kamm equations 42-47. In terms of book's notation:
-        a0 = 2. / xg2;        // a0 =  beta6;
-        a2 = -gamm1 / denom2; // a1 =  beta1;
-        a1 = xg2 * gamma / (2. + (xgeom * gamm1)) *
-             (((2. * (xgeom * (2. - gamma) - omega)) / (gamma * xg2 * xg2)) - a2); // a2 = -beta2;
-        a3 = (xgeom - omega) / denom2;                                             // a3 =  beta3;
-        a4 = xg2 * (xgeom - omega) * a1 / denom3;                                  // a4 =  beta4;
-        a5 = ((omega * gamp1) - (2. * xgeom)) / denom3;                            // a5 = -beta5;
-
-        // Frequent combinations in Kamm equations 33-37
-        a_val = 0.25 * xg2 * gamp1;                                              //
-        b_val = gpogm;                                                           //
-        c_val = 0.5 * xg2 * gamma;                                               //
-        d_val = (xg2 * gamp1) / ((xg2 * gamp1) - (2. * (2. + (xgeom * gamm1)))); //
-        e_val = 0.5 * (2. + (xgeom * gamm1));                                    //
-
-        //  Evaluate the energy integrals.
-        T alpha, vmin;
-
-        if (lsingular)
-        {
-            T value2 = (gamm1 * xgeom) + 2.;
-            T value1 = xgeom * (value2 * value2);
-
-            // The singular case can be done by hand. It save some cpu cycles: Kamm equations 80, 81, and 85
-            eval2 = gamp1 / value1;
-            eval1 = 2. / gamm1 * eval2;
-
-            alpha = gpogm * pow(2., xgeom) / value1;
-
-            if (int(xgeom) != 1) alpha = M_PI * alpha;
-        }
-        else
-        {
-            // Set the radius coresponding to vv to zero for now
-            rvv = 0.;
-
-            //  Kamm equations 18, and 28.
-            v0 = 2. / (xg2 * gamma);
-            vv = 2. / xg2;
-
-            if (lstandard)
-            {
-                // Post-shock origin
-                vmin = v0;
-
-                // The first energy integral. In the standard case the term ((c_val * v) - 1.))
-                // might be singular at 'v = vmin'
-                gam_int = a3 - (a2 * xg2) - 1.;
-                if (gam_int >= 0.) { qromo(efun01, vmin, v2, eps, eval1, midpnt); }
-                else
-                {
-                    gam_int = abs(gam_int);
-                    qromo(efun01, vmin, v2, eps, eval1, midpowl);
-                }
-
-                // The second energy integral. In the standard case the term ((c_val * v) - 1.)
-                // might be singular at 'v = vmin'
-                gam_int = a3 - (a2 * xg2) - 2.;
-                if (gam_int >= 0.) { qromo(efun02, vmin, v2, eps, eval2, midpnt); }
-                else
-                {
-                    gam_int = abs(gam_int);
-                    qromo(efun02, vmin, v2, eps, eval2, midpowl);
-                }
-            }
-            else if (lvacuum)
-            {
-                // Vacuum boundary
-                vmin = vv;
-
-                // In the vacuum case the term (1 - (c_val / gamma * v)) might be singular at 'v = vv'
-                gam_int = a5;
-                if (gam_int >= 0.) { qromo(efun01, vmin, v2, eps, eval1, midpnt); }
-                else
-                {
-                    gam_int = abs(gam_int);
-                    qromo(efun01, vmin, v2, eps, eval1, midpowl2);
-                }
-
-                // In the vacuum case the term (1 - (c_val / gamma * v)) might be singular at 'v = vv'
-                gam_int = a5;
-                if (gam_int >= 0.) { qromo(efun02, vmin, v2, eps, eval2, midpnt); }
-                else
-                {
-                    gam_int = abs(gam_int);
-                    qromo(efun02, vmin, v2, eps, eval2, midpowl2);
-                }
-            }
-
-            // In the Kamm equations 57 and 58 for alpha, in a slightly different form.
-            if (dim == 1) { alpha = (0.5 * eval1) + (eval2 / gamm1); }
-            else
-            {
-                alpha = (xgeom - 1.) * M_PI * (eval1 + (2. * eval2 / gamm1));
-            }
-        }
-
-        // Immediate post-shock values: Kamm page 14, equations 14, 16, 5, 13
-        r2 = pow(eblast / (alpha * rho0), 1. / xg2) * pow(time, 2. / xg2); // shock position
-
-        T us   = (2. / xg2) * r2 / time; // shock speed
-        T rho1 = rho0 * pow(r2, -omega); // pre-shock density
-
-        rho_shock = gpogm * rho1;                      // post-shock density
-        p_shock   = 2. * rho1 * (us * us) / gamp1;     // post-shock pressure
-        vel_shock = 2. * us / gamp1;                   // post-shock material speed
-        u_shock   = p_shock / (gamm1 * rho_shock);     // post-shoock specific internal energy
-        cs_shock  = sqrt(gamma * p_shock / rho_shock); // post-shock sound speed
-
-        // Find the radius corresponding to vv
-        if (lvacuum)
-        {
-            vwant = vv;
-            rvv   = zeroin(0., r2, sed_r_find, eps2);
-        }
-
-        // Loop over spatial positions
-        for (I i = 0; i < rPoints; i++)
-        {
-            rwant = r[i];
-
-            if (rwant > r2)
-            {
-                // If we are upstream from the shock front
-                rho[i] = rho0 * pow(rwant, -omega);
-                vel[i] = vel0;
-                p[i]   = p0;
-                u[i]   = u0;
-                cs[i]  = cs0;
-            }
-            else
-            {
-                // If we are between the origin and the shock front find the correct similarity value
-                // for this radius in the standard or vacuum cases
-                T vat;
-
-                if (lstandard)
-                    vat = zeroin(0.9 * v0, v2, sed_v_find, eps2);
-                else if (lvacuum)
-                    vat = zeroin(v2, 1.2 * vv, sed_v_find, eps2);
-                else
-                {
-                    cout << "Error: lsingular case not expected" << endl;
-                    exit(-1);
-                }
-
-                // The physical solution
-                T l_fun, dlamdv, f_fun, g_fun, h_fun;
-
-                sedov_funcs(vat, l_fun, dlamdv, f_fun, g_fun, h_fun);
-
-                vel[i] = vel_shock * f_fun;
-                rho[i] = rho_shock * g_fun;
-                p[i]   = p_shock * h_fun;
-                u[i]   = 0.;
-                cs[i]  = 0.;
-
-                if (rho[i] != 0.)
-                {
-                    u[i]  = p[i] / (gamm1 * rho[i]);
-                    cs[i] = sqrt(gamma * p[i] / rho[i]);
-                }
-            }
-        }
-    }
-
-    static void sedov_funcs(const T v,      // Similarity variable v
-                            T&      l_fun,  // out: l_fun is book's zeta
-                            T&      dlamdv, // out: l_fun derivative
-                            T&      f_fun,  // out: f_fun is book's V
-                            T&      g_fun,  // out: g_fun is book's D
-                            T&      h_fun)       // out: h_fun is book's P
-    {
-        // Given the similarity variable v, returns functions: ' l_func: lambda', 'lambda_derivative', 'f', 'g', and 'h'
-        // Although the ordinary differential equations are analytic, the sedov expressions appear to become singular
-        // for various combinations of parameters and at the lower limits of the integration range.
-        // All these singularities are removable and done so by this routine.
-
-        // Frequent combinations and their derivative with v. Kamm equation 29-32
-
-        T x1    = a_val * v; // x1 is book's F
-        T dx1dv = a_val;     //
-
-        T cbag  = max(eps2, (c_val * v) - 1.); //
-        T x2    = b_val * cbag;                //
-        T dx2dv = b_val * c_val;               //
-
-        T ebag  = 1. - (e_val * v); //
-        T x3    = d_val * ebag;     //
-        T dx3dv = -d_val * e_val;   //
-
-        T x4    = b_val * (1. - (0.5 * xg2 * v)); // x4 a bit different to save a divide
-        T dx4dv = -b_val * 0.5 * xg2;             //
-
-        //  Transition region between standard and vacuum cases. Kamm page 15 or equations 88-92
-        if (lsingular)
-        {
-            l_fun  = rwant / r2;
-            dlamdv = 0.;
-            f_fun  = l_fun;
-            g_fun  = pow(l_fun, xgeom - 2.);
-            h_fun  = pow(l_fun, xgeom);
-        }
-        else if (lvacuum && (rwant < rvv))
-        {
-            // For the vacuum case in the hole
-
-            l_fun  = 0.;
-            dlamdv = 0.;
-            f_fun  = 0.;
-            g_fun  = 0.;
-            h_fun  = 0.;
-        }
-        else if (lomega2)
-        {
-            // omega = omega2 = (2*(gamma -1) + xgeom)/gamma case, denom2 = 0. Book expressions 20-22
-
-            T beta0  = 1. / (2. * e_val);
-            T c6     = 0.5 * gamp1;
-            T c2     = c6 / gamma;
-            T y      = 1. / (x1 - c2);
-            T z      = (1. - x1) * y;
-            T dpp2dv = -gamp1 * beta0 * dx1dv * y * (1. + z);
-
-            T pp1 = gamm1 * beta0;
-            T pp2 = gamp1 * beta0 * z;
-            T pp3 = (4. - xgeom - (2. * gamma)) * beta0;
-            T pp4 = -xgeom * gamma * beta0;
-
-            l_fun  = pow(x1, -a0) * pow(x2, pp1) * exp(pp2);
-            dlamdv = ((-a0 * dx1dv / x1) + (pp1 * dx2dv / x2) + dpp2dv) * l_fun;
-            f_fun  = x1 * l_fun;
-            g_fun  = pow(x1, a0 * omega) * pow(x2, pp3) * pow(x4, a5) * exp(-2. * pp2);
-            h_fun  = pow(x1, a0 * xgeom) * pow(x2, pp4) * pow(x4, 1. + a5);
-        }
-        else if (lomega3)
-        {
-            // omega = omega3 = xgeom*(2 - gamma) case, denom3 = 0. Book expressions 23-25
-
-            T beta0 = 1. / (2. * e_val);
-            T c6    = 0.5 * gamp1;
-
-            T pp1 = a3 + omega * a2;
-            T pp2 = 1. - 4. * beta0;
-            T pp3 = -xgeom * gamma * gamp1 * beta0 * (1. - x1) / (c6 - x1);
-            T pp4 = 2. * (xgeom * gamm1 - gamma) * beta0;
-
-            l_fun  = pow(x1, -a0) * pow(x2, -a2) * pow(x4, -a1);
-            dlamdv = -((a0 * dx1dv / x1) + (a2 * dx2dv / x2) + (a1 * dx4dv / x4)) * l_fun;
-            f_fun  = x1 * l_fun;
-            g_fun  = pow(x1, a0 * omega) * pow(x2, pp1) * pow(x4, pp2) * exp(pp3);
-            h_fun  = pow(x1, a0 * xgeom) * pow(x4, pp4) * exp(pp3);
-        }
-        else
-        {
-            // For the standard or vacuum case not in the hole. Kamm equations 38-41
-
-            l_fun  = pow(x1, -a0) * pow(x2, -a2) * pow(x3, -a1);
-            dlamdv = -((a0 * dx1dv / x1) + (a2 * dx2dv / x2) + (a1 * dx3dv / x3)) * l_fun;
-            f_fun  = x1 * l_fun;
-            g_fun  = pow(x1, a0 * omega) * pow(x2, a3 + (a2 * omega)) * pow(x3, a4 + (a1 * omega)) * pow(x4, a5);
-            h_fun  = pow(x1, a0 * xgeom) * pow(x3, a4 + (a1 * (omega - 2.))) * pow(x4, 1. + a5);
-        }
-    }
-
-    static T efun01(const T v) //
-    {
-        // Evaluates the first energy integrand, kamm equations 67 and 10.
-        // The (c_val*v - 1) term might be singular at v=vmin in the standard case.
-        // The (1 - c_val/gamma * v) term might be singular at v=vmin in the vacuum case.
-        // Due care should be taken for these removable singularities by the integrator.
-
-        T l_fun, dlamdv, f_fun, g_fun, h_fun;
-
-        sedov_funcs(v, l_fun, dlamdv, f_fun, g_fun, h_fun);
-
-        return (dlamdv * pow(l_fun, xgeom + 1.) * gpogm * g_fun * (v * v));
-    }
-
-    static T efun02(const T v) //
-    {
-        // Evaluates the second energy integrand, kamm equations 68 and 11.
-        // The (c_val*v - 1) term might be singular at v=vmin in the standard case.
-        // The (1 - c_val/gamma * v) term might be singular at v=vmin in the vacuum case.
-        // Due care should be taken for these removable singularities by the integrator.
-
-        T l_fun, dlamdv, f_fun, g_fun, h_fun;
-
-        sedov_funcs(v, l_fun, dlamdv, f_fun, g_fun, h_fun);
-
-        T value = xgeom - omega + 2.;
-
-        T z = 8. / (value * value * gamp1);
-
-        return (dlamdv * pow(l_fun, xgeom - 1.) * h_fun * z);
-    }
-
-    static T sed_v_find(const T v) //
-    {
-        // Given corresponding physical distances, find the similarity variable v. Kamm equation 38 as a root find
-        T l_fun, dlamdv, f_fun, g_fun, h_fun;
-
-        sedov_funcs(v, l_fun, dlamdv, f_fun, g_fun, h_fun);
-
-        return ((r2 * l_fun) - rwant);
-    }
-
-    static T sed_r_find(const T r) //
-    {
-        // Given the similarity variable v, find the corresponding physical distance. Kamm equation 38 as a root find
-        T l_fun, dlamdv, f_fun, g_fun, h_fun;
-
-        sedov_funcs(vwant, l_fun, dlamdv, f_fun, g_fun, h_fun);
-
-        return ((r2 * l_fun) - r);
-    }
-
-    static void midpnt(const I              n,    //
-                       function<T(const T)> func, //
-                       const T              a,    //
-                       const T              b,    //
-                       T&                   s)
-    {
-        // This routine computes the n'th stage of refinement of an extended midpoint rule.
-        // Func is input as the name of the function to be integrated between limits a and b.
-        // When called with n=1, the routine returns as s the crudest estimate of the integralof func from a to b.
-        // Subsequent calls with n=2,3... improve the accuracy of s by adding 2/3*3**(n-1) addtional interior points.
-
-        if (n == 1)
-        {
-            T x = 0.5 * (a + b);
-            s   = (b - a) * func(x);
-        }
-        else
-        {
-            I i_max = pow(3, n - 2);
-            T tnm   = T(i_max);
-
-            T del  = (b - a) / (3. * tnm);
-            T ddel = 2. * del;
-
-            T sum = 0.;
-            T x   = a + (0.5 * del);
-
-            for (I i = 0; i < i_max; i++)
-            {
-                sum = sum + func(x);
-                x   = x + ddel;
-
-                sum = sum + func(x);
-                x   = x + del;
-            }
-
-            s = (s + ((b - a) * sum / tnm)) / 3.;
-        }
-    }
-
-    static T midpowl_func(function<T(const T)> funk, //
-                          const T              x,    //
-                          const T              aa)
-    {
-        // A little conversion, recipe equation 4.4.3
-
-        T p1 = (1. - gam_int);
-        T p2 = pow(x, gam_int / (1. - gam_int));
-        T p3 = funk(pow(x, 1. / (1. - gam_int)) + aa);
-
-        return (1. / p1 * p2 * p3);
-    }
-
-    static void midpowl(const I              n,    //
-                        function<T(const T)> funk, //
-                        const T              aa,   //
-                        const T              bb,   //
-                        T&                   s)
-    {
-        // This routine is an exact replacement for midpnt,
-        // except that it allows for an integrable power-law singularity
-        // of the form pow(x - a, -gam_int)
-        // at the lower limit aa for 0 < gam_int < 1.
-
-        T b = pow(bb - aa, 1. - gam_int);
-        T a = 0.;
-
-        // Now exactly as midpnt
-        if (n == 1)
-        {
-            T x = 0.5 * (a + b);
-
-            s = (b - a) * midpowl_func(funk, x, aa);
-        }
-        else
-        {
-            I i_max = pow(3, n - 2);
-            T tnm   = T(i_max);
-
-            T del  = (b - a) / (3. * tnm);
-            T ddel = 2. * del;
-
-            T sum = 0.;
-            T x   = a + (0.5 * del);
-
-            for (I i = 0; i < i_max; i++)
-            {
-                sum = sum + midpowl_func(funk, x, aa);
-                x   = x + ddel;
-
-                sum = sum + midpowl_func(funk, x, aa);
-                x   = x + del;
-            }
-
-            s = (s + ((b - a) * sum / tnm)) / 3.;
-        }
-    }
-
-    static T midpowl2_func(function<T(const T)> funk, //
-                           const T              x,    //
-                           const T              aa)
-    {
-        // A little conversion, module recipe equation 4.4.3
-
-        T p1 = (gam_int - 1.);
-        T p2 = pow(x, gam_int / (1. - gam_int));
-        T p3 = funk(aa - pow(x, 1. / (1. - gam_int)));
-
-        return (1. / p1 * p2 * p3);
-    }
-
-    static void midpowl2(const I              n,    //
-                         function<T(const T)> funk, //
-                         const T              aa,   //
-                         const T              bb,   //
-                         T&                   s)
-    {
-        // This routine is an exact replacement for midpnt,
-        // except that it allows for an integrable power-law singularity
-        // of the form pow(a - x, -gam_int)
-        // at the lower limit aa for 0 < gam_int < 1.
-
-        T b = pow(aa - bb, 1. - gam_int);
-        T a = 0.;
-
-        // Now exactly as midpnt
-        if (n == 1)
-        {
-            T x = 0.5 * (a + b);
-
-            s = (b - a) * midpowl2_func(funk, x, aa);
-        }
-        else
-        {
-            I i_max = pow(3, n - 2);
-            T tnm   = T(i_max);
-
-            T del  = (b - a) / (3. * tnm);
-            T ddel = 2. * del;
-
-            T sum = 0.;
-            T x   = a + (0.5 * del);
-
-            for (I i = 0; i < i_max; i++)
-            {
-                sum = sum + midpowl2_func(funk, x, aa);
-                x   = x + ddel;
-
-                sum = sum + midpowl2_func(funk, x, aa);
-                x   = x + del;
-            }
-
-            s = (s + ((b - a) * sum / tnm)) / 3.;
-        }
-    }
-
-    static void polint(T*      xa, //
-                       T*      ya, //
-                       const I n,  //
-                       const T x,  //
-                       T&      y,  // out:
-                       T&      dy)
-    {
-        // Given arrays xa and ya of length n and a value x, this routine returns a value y and an error estimate dy.
-        // if p(x) is the polynomial of degree n-1 such that ya = p(xa) ya then the returned value is y = p(x)
-
-        const I nmax = 20;
-
-        T c[nmax];
-        T d[nmax];
-
-        // Find the index ns of the closest table entry; initialize the c and d tables
-        I ns  = 0;
-        T dif = abs(x - xa[0]);
-
-        for (I i = 0; i < n; i++)
-        {
-            T dift = abs(x - xa[i]);
-
-            if (dift < dif)
-            {
-                ns  = i;
-                dif = dift;
-            }
-
-            c[i] = ya[i];
-            d[i] = ya[i];
-        }
-
-        // First guess for y
-        y = ya[ns];
-
-        // for each column of the table, loop over the c's and d's and update them
-        ns = ns - 1;
-
-        for (I m = 0; m < n - 1; m++)
-        {
-            for (I i = 0; i < n - m - 1; i++)
-            {
-                T ho = xa[i] - x;
-                T hp = xa[i + m + 1] - x;
-
-                T w = c[i + 1] - d[i];
-
-                T den = ho - hp;
-
-                if (den == 0.)
-                {
-                    cout << "Error: Two 'xa' positions are the same in polint" << endl;
-                    exit(-1);
-                }
-
-                den = w / den;
-
-                d[i] = hp * den;
-                c[i] = ho * den;
-            }
-
-            // After each column is completed, decide which correction c or d, to add to the accumulating value of y,
-            // that is, which path to take in the table by forking up or down.
-            if (2 * (ns + 1) < n - m - 1) { dy = c[ns + 1]; }
-            else
-            {
-                dy = d[ns];
-
-                // ns is updated as we go to keep track of where we are.
-                ns = ns - 1;
-            }
-
-            // The last dy added is the error indicator.
-            y = y + dy;
-        }
-    }
-
-    static void qromo(function<T(const T)>                                                func,   //
-                      const T                                                             a,      //
-                      const T                                                             b,      //
-                      const T                                                             eps,    //
-                      T&                                                                  ss,     //
-                      function<void(const I, function<T(const T)>, const T, const T, T&)> choose) //
-    {
-        // This routine returns as 's' the integral of the function 'func'
-        // from 'a' to 'b' with fractional accuracy 'eps'.
-        // Integration is done via Romberg algorithm.
-
-        // It is assumed the call to 'choose' triples the number of steps on each call
-        // and that its error series contains only even powers of the number of steps.
-        // The external choose may be any of the above drivers, i.e midpnt,midinf...
-
-        const I imax  = 14;
-        const I imaxp = imax + 1;
-
-        const I j  = 5;
-        const I jm = j - 1;
-
-        T s[imaxp];
-        T h[imaxp];
-
-        h[0] = 1.;
-
-        // jmax limits the number of steps; nsteps = 3**(jmax-1)
-        for (I i = 0; i < imax; i++)
-        {
-            // Integrate function
-            choose(i + 1, // Num of ref steps         'n'
-                   func,  // function to be integrate 'func'
-                   a,     // bottom limit             'a'
-                   b,     // top    limit             'b'
-                   s[i]); // Out: integration value   's'
-
-            if (i >= j - 1)
-            {
-                T dss;
-
-                polint(&h[i - jm], // array pointer 'xa'
-                       &s[i - jm], // array pointer 'ya'
-                       j,          // size          'n'
-                       0.,         // value         'x'
-                       ss,         // Out: value    'y'
-                       dss);       // Out: error    'dy'
-
-                if (abs(dss) <= eps * abs(ss)) return;
-            }
-
-            s[i + 1] = s[i];
-            h[i + 1] = h[i] / 9.;
-        }
-
-        cout << "Error: Too many steps in qromo" << endl;
-        exit(-1);
-    }
-
-    static T
-    zeroin(const T              ax, // Left endpoint of initial interval
-           const T              bx, // Right endpoint of initial interval
-           function<T(const T)> f,  // Function subprogram which evaluates f(x) for any x in the interval [ax,bx]
-           const T              tol)             // Desired length of the interval of uncertainty of the final result (>= 0.)
-    {
-        // This subroutine solves the 'zeroin' abcissa approximating to zero of 'f' in the interval [ax,bx]
-
-        // It is assumed  that 'f(ax)' and 'f(bx)' have  opposite  signs without a check.
-
-        // Returns a zero 'x' in the given interval [ax,bx]  to within a tolerance  '4*macheps*abs(x) + tol'
-        // , where macheps is the relative machine precision.
-
-        // This function subprogram is a slightly  modified  translation of the algol 60 procedure zero given in Richard
-        // Brent , algorithms for minimization without derivatives, prentice - hall, inc. (1973).
-
-        // Compute 'eps', the relative machine precision
-        T eps = 1.;
-        T tol1;
-        do
-        {
-            eps  = eps / 2.;
-            tol1 = 1. + eps;
-        } while (tol1 > 1.);
-
-        // Initialization : Begin step
-
-        T a = ax;
-        T b = bx;
-        T c = a;
-
-        T fa = f(a);
-        T fb = f(b);
-        T fc = fa;
-
-        T d = b - a;
-        T e = d;
-
-        while (true)
-        {
-            // Update variables for the current try
-            if (abs(fc) < abs(fb))
-            {
-                a  = b;
-                b  = c;
-                c  = a;
-                fa = fb;
-                fb = fc;
-                fc = fa;
-            }
-
-            // Convergence test
-            tol1 = (2. * eps * abs(b)) + (0.5 * tol);
-
-            // Update xm
-            T xm = 0.5 * (c - b);
-
-            // Is the solution found?
-            if ((abs(xm) <= tol1) || (fb == 0.))
-            {
-                // Yes! Return solution
-                return b;
-            }
-
-            // Is bisection necessary?
-            if ((abs(e) < tol1) || (abs(fa) <= abs(fb)))
-            {
-                // Update e,d
-                d = xm;
-                e = d;
-            }
-            else
-            {
-                // Local variables
-                T p, q, r, s;
-
-                // Is quadratic interpolation possible?
-                if (a != c)
-                {
-                    // Use inverse quadratic interpolation
-                    q = fa / fc;
-                    r = fb / fc;
-                    s = fb / fa;
-
-                    p = s * ((2. * xm * q * (q - r)) - ((b - a) * (r - 1.)));
-                    q = (q - 1.) * (r - 1.) * (s - 1.);
-                }
-                else
-                {
-
-                    // Use linear interpolation
-                    s = fb / fa;
-                    p = 2. * xm * s;
-                    q = 1. - s;
-                }
-
-                // Adjust signs
-                if (p > 0.) q = -q;
-                p = abs(p);
-
-                // Is interpolation acceptable?
-                if (((2. * p) >= ((3. * xm * q) - abs(tol1 * q))) || (p >= abs(0.5 * e * q)))
-                {
-                    // Bisection
-                    d = xm;
-                    e = d;
-                }
-                else
-                {
-                    // Update e,d
-                    e = d;
-                    d = p / q;
-                }
-            }
-
-            // Complete step
-            a  = b;
-            fa = fb;
-
-            // Update b
-            if (abs(d) > tol1)
-                b += d;
-            else
-            {
-                if (xm >= 0.)
-                    b += abs(tol1);
-                else
-                    b -= abs(tol1);
-            }
-
-            // Update fb
-            fb = f(b);
-
-            // Update variables for the next step
-            if ((fb * (fc / abs(fc))) > 0.)
-            {
-                c  = a;
-                fc = fa;
-                d  = b - a;
-                e  = d;
-            }
-        }
-    }
-};
-
-template<typename T, typename I>
-T SedovSolution<T, I>::xgeom;
-template<typename T, typename I>
-T SedovSolution<T, I>::omega;
-template<typename T, typename I>
-T SedovSolution<T, I>::gamma;
-
-template<typename T, typename I>
-T SedovSolution<T, I>::gamm1;
-template<typename T, typename I>
-T SedovSolution<T, I>::gamp1;
-template<typename T, typename I>
-T SedovSolution<T, I>::gpogm;
-template<typename T, typename I>
-T SedovSolution<T, I>::xg2;
-
-template<typename T, typename I>
-bool SedovSolution<T, I>::lsingular;
-template<typename T, typename I>
-bool SedovSolution<T, I>::lstandard;
-template<typename T, typename I>
-bool SedovSolution<T, I>::lvacuum;
-
-template<typename T, typename I>
-bool SedovSolution<T, I>::lomega2;
-template<typename T, typename I>
-bool SedovSolution<T, I>::lomega3;
-
-template<typename T, typename I>
-T SedovSolution<T, I>::a0;
-template<typename T, typename I>
-T SedovSolution<T, I>::a1;
-template<typename T, typename I>
-T SedovSolution<T, I>::a2;
-template<typename T, typename I>
-T SedovSolution<T, I>::a3;
-template<typename T, typename I>
-T SedovSolution<T, I>::a4;
-template<typename T, typename I>
-T SedovSolution<T, I>::a5;
-
-template<typename T, typename I>
-T SedovSolution<T, I>::a_val;
-template<typename T, typename I>
-T SedovSolution<T, I>::b_val;
-template<typename T, typename I>
-T SedovSolution<T, I>::c_val;
-template<typename T, typename I>
-T SedovSolution<T, I>::d_val;
-template<typename T, typename I>
-T SedovSolution<T, I>::e_val;
-
-template<typename T, typename I>
-T SedovSolution<T, I>::rwant;
-template<typename T, typename I>
-T SedovSolution<T, I>::vwant;
-
-template<typename T, typename I>
-T SedovSolution<T, I>::r2;
-template<typename T, typename I>
-T SedovSolution<T, I>::v0;
-template<typename T, typename I>
-T SedovSolution<T, I>::vv;
-template<typename T, typename I>
-T SedovSolution<T, I>::rvv;
-
-template<typename T, typename I>
-T SedovSolution<T, I>::gam_int;
-
-template<typename T, typename I>
-T SedovSolution<T, I>::rho_shock;
-template<typename T, typename I>
-T SedovSolution<T, I>::p_shock;
-template<typename T, typename I>
-T SedovSolution<T, I>::vel_shock;
-template<typename T, typename I>
-T SedovSolution<T, I>::u_shock;
-template<typename T, typename I>
-T SedovSolution<T, I>::cs_shock;
-=======
     static double rho_shock; // Density
     static double p_shock;   // Pressure
     static double vel_shock; // Velocity 1D
@@ -1131,5 +157,4 @@
         const double                   bx, // Right endpoint of initial interval
         function<double(const double)> f,  // Function subprogram which evaluates f(x) for any x in the interval [ax,bx]
         const double tol);                 // Desired length of the interval of uncertainty of the final result (>= 0.)
-};
->>>>>>> 30aa87db
+};