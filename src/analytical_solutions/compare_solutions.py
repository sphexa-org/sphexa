#!/usr/bin/env python3

# MIT License
#
# Permission is hereby granted, free of charge, to any person obtaining a copy
# of this software and associated documentation files (the "Software"), to deal
# in the Software without restriction, including without limitation the rights
# to use, copy, modify, merge, publish, distribute, sublicense, and/or sell
# copies of the Software, and to permit persons to whom the Software is
# furnished to do so, subject to the following conditions:
#
# The above copyright notice and this permission notice shall be included in
# all copies or substantial portions of the Software.
#
# THE SOFTWARE IS PROVIDED "AS IS", WITHOUT WARRANTY OF ANY KIND, EXPRESS OR
# IMPLIED, INCLUDING BUT NOT LIMITED TO THE WARRANTIES OF MERCHANTABILITY,
# FITNESS FOR A PARTICULAR PURPOSE AND NONINFRINGEMENT. IN NO EVENT SHALL THE
# AUTHORS OR COPYRIGHT HOLDERS BE LIABLE FOR ANY CLAIM, DAMAGES OR OTHER
# LIABILITY, WHETHER IN AN ACTION OF CONTRACT, TORT OR OTHERWISE, ARISING FROM,
# OUT OF OR IN CONNECTION WITH THE SOFTWARE OR THE USE OR OTHER DEALINGS IN THE
# SOFTWARE.

"""
Command line utility for compare analytical solutions of some SPH-EXA test
simulations.

Usage examples:
<<<<<<< HEAD

    $ python src/analytical_solutions/compare_solutions.py --help
    $ python src/analytical_solutions/compare_solutions.py --version

    Check Sedov density snapshot:
    $ gnuplot
    gnuplot> plot "bin/dump_sedov0.txt"   u (abs($3/$7)<2.?$1:1/0):2:8 w p pt 7 lc palette z
    gnuplot> plot "bin/dump_sedov200.txt" u (abs($3/$7)<2.?$1:1/0):2:8 w p pt 7 lc palette z
    
    $ python src/analytical_solutions/compare_solutions.py sedov --help
    $ python src/analytical_solutions/compare_solutions.py sedov --binary_file \
    bin/sedov_solution --only_solution --time 0.0673556 --out_dir bin/
    $ python src/analytical_solutions/compare_solutions.py sedov --binary_file \
    bin/sedov_solution --constants_file ./bin/constants_sedov.txt \
    --iteration 200 --nparts 125000 --snapshot_file ./bin/dump_sedov200.dat \
    --out_dir bin/ --error_rho --error_p --error_vel

    Check Noh density snapshot:
    $ gnuplot
    gnuplot> plot "bin/dump_noh0.txt"    u (abs($3/$7)<2.?$1:1/0):2:8 w p pt 7 lc palette z
    gnuplot> plot "bin/dump_noh1000.txt" u (abs($3/$7)<2.?$1:1/0):2:8 w p pt 7 lc palette z
        
    $ python src/analytical_solutions/compare_solutions.py noh --help
    $ python src/analytical_solutions/compare_solutions.py noh --binary_file \
    bin/noh_solution --only_solution --time 0.281115 --out_dir bin/
    $ python src/analytical_solutions/compare_solutions.py noh --binary_file \
    bin/noh_solution --constants_file ./bin/constants_noh.txt \
    --iteration 1000 --nparts 1000000 --snapshot_file ./bin/dump_noh1000.dat \
    --out_dir bin/ --error_u --error_vel --error_cs
    
=======
    $ python ./compare_solutions.py --version'
    $ python ./compare_solutions.py dump_sedov.h5part --time 0.018
    $ python ./compare_solutions.py dump_sedov.h5part --step 100
>>>>>>> 30aa87db
"""

__program__ = "compare_solutions.py"
__author__ = "Jose A. Escartin (ja.escartin@gmail.com)"
__version__ = "0.2.0"
<<<<<<< HEAD

import click
import os
from matplotlib import pyplot as plt


@click.group(
    invoke_without_command=True,
    context_settings=dict(help_option_names=["-h", "--help"]),
)
@click.option(
    "--version", "-v", is_flag=True,
    help="Show version number of compare_solutions.py"
)
def cli(version):
    """The compare_solutions.py CLI can be used to compare the some SPH-EXA
    simulations tests with their analytical solutions."""

    if version:
        click.echo("\ncompare_solutions.py version: " + __version__ + "\n")


def check_file(
    binary_file
):
    """
        Check binary_file
    """
    
    if not os.path.isfile(binary_file):
        print("\nBinary file [" + binary_file + "] doesn't exist.")
        exit(-1)
    else:
        print("\nBinary file [" + binary_file + "] in the path.\n")


def get_time(
    time,
    constants_file,
    iteration
):

    """    
        Select the time
    """
    
    if time < 0.0:
        print("No valid time=" + timestep.__str__())
        exit(-1)
    elif time == 0.0:
        if iteration < 0:
            print("No valid iteration=" + iteration.__str__() + ". It should be >0")
            exit(-1)
        else:
            if not os.path.isfile(constants_file):
                print("Constants file [" + constants_file + "] doesn't exist.")
                exit(-1)
            else:
                print("Reading Constants file [" + constants_file + "]")
                file = open(constants_file, "r")
                lines = file.readlines()

                found = False
                for line in lines:
                    tokens = line.split(" ")
                    iter_line = int(tokens[0])
                    time_line = float(tokens[1])

                    if iter_line == iteration:
                        time = time_line
                        found = True
                        break

                file.close()

                if not found:
                    print(
                        "Iteration="
                        + iteration.__str__()
                        + " not found in the Constants file ["
                        + constants_file
                        + "]."
                    )
                    exit(-1)

    print("Solution will be calculated at time=" + time.__str__() + "\n")
    
    return time


def check_snapshot(
    nparts,
    snapshot_file
):
    """
        Check simulated data
    """
    
    if nparts < 0:
        print("No valid number of particles=" + nparts.__str__())
        exit(-1)
    else:
        if not os.path.isfile(snapshot_file):
            print("Snapshot file [" + snapshot_file + "] doesn't exist.")
            exit(-1)
        else:
            print("Reading Snapshot file [" + snapshot_file + "]")
            file = open(snapshot_file, "r")
            lines = file.readlines()

            n = 0
            for line in lines:
                tokens = line.split(" ")
                n = n + 1

            file.close()

            if n != nparts:
                errmsg = (
                    "Parameter nParts=" + nparts.__str__() + " doesn't match with"  
                    + " the number of particle lines found in the Snapshot file " 
                    + snapshot_file + "."
                )
                print(errmsg)
                exit(-1)

    print("Particles checked from the file [nparts=" + nparts.__str__() + "]\n")
        

def sedov_load_file(
    file
):
    """
        Load file
    """
        
    if not os.path.isfile(file):
        print("The file [" + file + "] doesn't exist.")
        exit(-1)
    else:
        print("Reading file [" + file + "  ]")
        file = open(file, "r")

        # Read data lines without header
        lines = file.readlines()[1:]

        # Empty vectors
        r = []
        rho = []
        u = []
        p = []
        vel = []
        cs = []
        rhoShock = []
        uShock = []
        pShock = []
        velShock = []
        csShock = []
        rho0 = []

        for line in lines:
            tokens = line.split()

            r.append(float(tokens[0]))
            rho.append(float(tokens[1]))
            u.append(float(tokens[2]))
            p.append(float(tokens[3]))
            vel.append(float(tokens[4]))
            cs.append(float(tokens[5]))
            rhoShock.append(float(tokens[6]))
            uShock.append(float(tokens[7]))
            pShock.append(float(tokens[8]))
            velShock.append(float(tokens[9]))
            csShock.append(float(tokens[10]))
            rho0.append(float(tokens[11]))

        file.close()
        
        return r, rho,u,p,vel,cs, rhoShock,uShock,pShock,velShock,csShock, rho0


def noh_load_file(
    file
):
    """
        Load file
    """
        
    if not os.path.isfile(file):
        print("The file [" + file + "] doesn't exist.")
        exit(-1)
    else:
        print("Reading file [" + file + "  ]")
        file = open(file, "r")

        # Read data lines without header
        lines = file.readlines()[1:]

        # Empty vectors
        r = []
        rho = []
        u = []
        p = []
        vel = []
        cs = []

        for line in lines:
            tokens = line.split()

            r.append(float(tokens[0]))
            rho.append(float(tokens[1]))
            u.append(float(tokens[2]))
            p.append(float(tokens[3]))
            vel.append(float(tokens[4]))
            cs.append(float(tokens[5]))

        file.close()
        
        return r, rho,u,p,vel,cs


def plot_comparation(
    figureName, 
    sim_x,
    sol_x, 
    sim_y,
    sol_y, 
    x_label, 
    y_label, 
    title
):
    plt.plot(sim_x, sim_y, ".", label="Simulation")
    plt.plot(sol_x, sol_y, label="Solution")
    plt.xlabel(x_label)
    plt.ylabel(y_label)
    plt.draw()
    plt.title(title)
    plt.legend(loc="upper right")
    plt.savefig(figureName, format="png")
    plt.figure().clear()
        

def check_errors_L1(
    error_rho,
    delta_rho,
    error_u,
    delta_u,
    error_p,
    delta_p,
    error_vel,
    delta_vel,
    error_cs,
    delta_cs
):
    
    """
        Check if it is need to calcule L1 errors
    """
    
    if error_rho or error_u or error_p or error_vel or error_cs:
        check_L1 = True
    else:
        check_L1 = False
    print("\nCheck L1 errors = " + check_L1.__str__())
    
    if check_L1:
        if error_rho:
            print(" * error_rho <= " + delta_rho.__str__() + " ?")
        if error_u:
            print(" * error_u   <= " + delta_u.__str__() + " ?")
        if error_p:
            print(" * error_p   <= " + delta_p.__str__() + " ?")
        if error_vel:
            print(" * error_vel <= " + delta_vel.__str__() + " ?")
        if error_cs:
            print(" * error_cs  <= " + delta_cs.__str__() + " ?")

    print("")
    
    return check_L1


def evaluate_errors_L1(
    check_L1,
    nparts,
    sol_rho, 
    sim_rho,
    error_rho,
    delta_rho,
    sol_u, 
    sim_u,
    error_u,
    delta_u,
    sol_p,
    sim_p,
    error_p,
    delta_p,
    sol_vel,
    sim_vel,
    error_vel,
    delta_vel,
    sol_cs,
    sim_cs,
    error_cs,
    delta_cs,
    time,
    out_dir,
    test_name
):

    """
    Errors L1 : Normalize distance between the theorical and simulated
    value.

    For scalar quatities: rho, pressure, internal energy, ... :
        L1=Sum[abs(theoretical - simulated)] / N

    For vector quantities: velocity, ... :
        L1 = sum ( sqrt (  (x_theo - x_sim)**2 +
                           (y_theo - y_sim)**2 +
                           (z_theo - z_sim)**2 ) ) / N
    """
    
    # Checking errors
    successfully = True
    if check_L1:

        print("\nChecking Errors L1 ...")

        # Calculate errors
        L1_rho = 0.0
        L1_u = 0.0
        L1_p = 0.0
        L1_vel = 0.0
        L1_cs = 0.0

        for i in range(nparts):

            L1_rho += abs(sol_rho[i] - sim_rho[i])
            L1_u += abs(sol_u[i] - sim_u[i])
            L1_p += abs(sol_p[i] - sim_p[i])
            L1_vel += abs(sol_vel[i] - sim_vel[i])
            L1_cs += abs(sol_cs[i] - sim_cs[i])

        L1_rho /= nparts
        L1_u /= nparts
        L1_p /= nparts
        L1_vel /= nparts
        L1_cs /= nparts

        # Write data in the file
        errFile = out_dir + test_name + "_errors_L1_" + time.__str__() + ".txt"
        file = open(errFile, "w")
        hstr = "#   01:L1_rho    02:L1_u    03:L1_p   04:L1_vel    05:L1_cs\n"
        file.write(hstr)
        file.write(L1_rho.__str__())
        file.write(" " + L1_u.__str__())
        file.write(" " + L1_p.__str__())
        file.write(" " + L1_vel.__str__())
        file.write(" " + L1_cs.__str__())
        file.write("\n")
        file.close()

        print("Error L1_rho = " + L1_rho.__str__())
        print("Error L1_u   = " + L1_u.__str__())
        print("Error L1_p   = " + L1_p.__str__())
        print("Error L1_vel = " + L1_vel.__str__())
        print("Error L1_cs  = " + L1_cs.__str__())
        print("")

        # Check errors L1
        
        if error_rho:
            if L1_rho < delta_rho:
                print(
                    "Checked Error L1_rho successfully: "
                    + L1_rho.__str__()
                    + " <= "
                    + delta_rho.__str__()
                )
            else:
                print(
                    "Checked Error L1_rho       failed: "
                    + L1_rho.__str__()
                    + " > "
                    + delta_rho.__str__()
                )
                successfully = False

        if error_u:
            if L1_u < delta_u:
                print(
                    "Checked Error L1_u   successfully: "
                    + L1_u.__str__()
                    + " <= "
                    + delta_u.__str__()
                )
            else:
                print(
                    "Checked Error L1_u         failed: "
                    + L1_u.__str__()
                    + " > "
                    + delta_u.__str__()
                )
                successfully = False

        if error_p:
            if L1_p < delta_p:
                print(
                    "Checked Error L1_p   successfully: "
                    + L1_p.__str__()
                    + " <= "
                    + delta_p.__str__()
                )
            else:
                print(
                    "Checked Error L1_p         failed: "
                    + L1_p.__str__()
                    + " > "
                    + delta_p.__str__()
                )
                successfully = False

        if error_vel:
            if L1_vel < delta_vel:
                print(
                    "Checked Error L1_vel successfully: "
                    + L1_vel.__str__()
                    + " <= "
                    + delta_vel.__str__()
                )
            else:
                print(
                    "Checked Error L1_vel       failed: "
                    + L1_vel.__str__()
                    + " > "
                    + delta_vel.__str__()
                )
                successfully = False

        if error_cs:
            if L1_cs < delta_cs:
                print(
                    "Checked Error L1_cs  successfully: "
                    + L1_cs.__str__()
                    + " <= "
                    + delta_cs.__str__()
                )
            else:
                print(
                    "Checked Error L1_cs        failed: "
                    + L1_cs.__str__()
                    + " > "
                    + delta_cs.__str__()
                )
                successfully = False

        print("\nWriting Errors L1 file [" + errFile + " ]")

    return successfully


default_binary = "./solution"

default_only_solution = False
default_time = 0.0

default_nparts = 10000
default_snapshot = "./dump_0.txt"
default_ascii = False

default_constants = "./constants.txt"
default_iteration = -1

default_no_plots = False

default_outDir = "./"

default_error_rho = False
default_delta_rho = 1.0
default_error_u = False
default_delta_u = 1.0
default_error_p = False
default_delta_p = 1.0
default_error_vel = False
default_delta_vel = 1.0
default_error_cs = False
default_delta_cs = 1.0


@cli.command()
@click.option(
    "-bf",
    "--binary_file",
    required=False,
    default=default_binary,
    help="Binary file to compare. Default: [" + default_binary + "].",
    type=click.STRING,
)
@click.option(
    "-s",
    "--only_solution",
    required=False,
    default=default_only_solution,
    help="Only analytical solution. Default: [" + default_only_solution.__str__() + "].",
    is_flag=True,
)
@click.option(
    "-t",
    "--time",
    required=False,
    default=default_time,
    help="Solution time. Default: [" + default_time.__str__() + "].",
    type=click.FLOAT,
)
@click.option(
    "-n",
    "--nparts",
    required=True,
    default=default_nparts,
    help="Number of particles. Default: [" + default_nparts.__str__() + "].",
    type=click.INT,
)
@click.option(
    "-sf",
    "--snapshot_file",
    required=False,
    default=default_snapshot,
    help="Simulation snapshot file. Default: [" + default_snapshot + "].",
    type=click.STRING,
)
@click.option(
    "-a",
    "--ascii",
    required=False,
    default=default_error_vel,
    help="Snapshot file in ASCII format. Default: [" + default_ascii.__str__() + "].",
    is_flag=True,
)
@click.option(
    "-cf",
    "--constants_file",
    required=False,
    default=default_constants,
    help="Simulation constants file. Default: [" + default_constants + "].",
    type=click.STRING,
)
@click.option(
    "-i",
    "--iteration",
    required=False,
    default=default_iteration,
    help="Iteration in the constant file. Default: ["
    + default_iteration.__str__()
    + "].",
    type=click.INT,
)
@click.option(
    "-np",
    "--no_plots",
    required=False,
    default=default_no_plots,
    help="No create plots. Default: [" + default_no_plots.__str__() + "].",
    is_flag=True,
)
@click.option(
    "-o",
    "--out_dir",
    required=False,
    default=default_outDir,
    help="Output directory. Default: [" + default_outDir + "].",
    type=click.Path(exists=True),
)
@click.option(
    "-er",
    "--error_rho",
    required=False,
    default=default_error_rho,
    help="Check error L1 in rho. Default: [" + default_error_rho.__str__() + "].",
    is_flag=True,
)
@click.option(
    "-dr",
    "--delta_rho",
    required=False,
    default=default_delta_rho,
    help="Delta error L1 in rho. Default: [" + default_delta_rho.__str__() + "].",
    type=click.FLOAT,
)
@click.option(
    "-eu",
    "--error_u",
    required=False,
    default=default_error_u,
    help="Check error L1 in u.   Default: [" + default_error_u.__str__() + "].",
    is_flag=True,
)
@click.option(
    "-du",
    "--delta_u",
    required=False,
    default=default_delta_u,
    help="Delta error L1 in u.   Default: [" + default_delta_u.__str__() + "].",
    type=click.FLOAT,
)
@click.option(
    "-ep",
    "--error_p",
    required=False,
    default=default_error_p,
    help="Check error L1 in p.   Default: [" + default_error_p.__str__() + "].",
    is_flag=True,
)
@click.option(
    "-dp",
    "--delta_p",
    required=False,
    default=default_delta_p,
    help="Delta error L1 in p.   Default: [" + default_delta_p.__str__() + "].",
    type=click.FLOAT,
)
@click.option(
    "-ev",
    "--error_vel",
    required=False,
    default=default_error_vel,
    help="Check error L1 in vel. Default: [" + default_error_vel.__str__() + "].",
    is_flag=True,
)
@click.option(
    "-dv",
    "--delta_vel",
    required=False,
    default=default_delta_vel,
    help="Delta error L1 in vel. Default: [" + default_delta_vel.__str__() + "].",
    type=click.FLOAT,
)
@click.option(
    "-ec",
    "--error_cs",
    required=False,
    default=default_error_cs,
    help="Check error L1 in cs.  Default: [" + default_error_cs.__str__() + "].",
    is_flag=True,
)
@click.option(
    "-dc",
    "--delta_cs",
    required=False,
    default=default_delta_cs,
    help="Delta error L1 in cs.  Default: [" + default_delta_cs.__str__() + "].",
    type=click.FLOAT,
)
def sedov(
    binary_file,
    only_solution,
    time,
    nparts,
    snapshot_file,
    ascii,
    constants_file,
    iteration,
    no_plots,
    out_dir,
    error_rho,
    delta_rho,
    error_u,
    delta_u,
    error_p,
    delta_p,
    error_vel,
    delta_vel,
    error_cs,
    delta_cs,
):

    """
    Compare SPH-EXA simulation with Sedov Analytical solution.
    """

    # Parameters
    print("")
    print("binary_file     = " + binary_file)
    print("only_solution   = " + only_solution.__str__())
    print("time            = " + time.__str__())
    print("nparts          = " + nparts.__str__())
    print("snapshot_file   = " + snapshot_file)
    print("constants_file  = " + constants_file)
    print("iteration       = " + iteration.__str__())
    print("no_plots        = " + no_plots.__str__())
    print("out_dir         = " + out_dir.__str__())

    # Check binary_file
    check_file(binary_file)

    if only_solution:
        check_L1 = False
    else:
        
        # Check if it is need to calcule L1 errors
        check_L1 = check_errors_L1(
            error_rho,delta_rho,
            error_u,delta_u,
            error_p,delta_p,
            error_vel,delta_vel,
            error_cs,delta_cs)

        # Select the time
        time = get_time(time, constants_file, iteration)
    
        # Check simulated data
        if ascii:
            check_snapshot(nparts, snapshot_file)

    # Make command line and execute
    command = binary_file
    command += " --outDir " + out_dir
    command += " --time " + time.__str__()
    if only_solution:
        command += " --only_solution"
    else:
        command += " --nParts " + nparts.__str__()
        command += " --input " + snapshot_file
    if check_L1:
        command += " --complete"
    if ascii:
        command += " --ascii"
    print("Command:\n" + command)
    os.system(command)


    print("Checking outputs ...")

    # Load Solution file
    solFile = out_dir + "sedov_solution_" + time.__str__() + ".txt"
    sol_r, sol_rho,sol_u,sol_p,sol_vel,sol_cs, sol_rhoShock,sol_uShock,sol_pShock,sol_velShock,sol_csShock, sol_rho0 = sedov_load_file(solFile)

    if only_solution:
        print("\nSolution generated successfully!\n")
        exit(0)

    # Load Simulated file
    simFile = out_dir + "sedov_simulation_" + time.__str__() + ".txt"
    sim_r, sim_rho,sim_u,sim_p,sim_vel,sim_cs, sim_rhoShock,sim_uShock,sim_pShock,sim_velShock,sim_csShock, sim_rho0 = sedov_load_file(simFile)


    # Plot graphics
    if not no_plots:
        print("\nGenerating graphics ...")

        figureName = out_dir + "sedov_density_" + time.__str__() + ".png"
        plot_comparation(figureName, sim_r,sol_r, sim_rho,sol_rho, "r (cm)", "rho (g.cm^3)", "Density")
        print("'Radius vs Density'  done [" + figureName + "   ]")

        figureName = out_dir + "sedov_pressure_" + time.__str__() + ".png"
        plot_comparation(figureName, sim_r,sol_r, sim_p,sol_p, "r (cm)", "p (erg.cm^-3)", "Pressure")
        print("'Radius vs Pressure' done [" + figureName + "  ]")

        figureName = out_dir + "sedov_velocity_" + time.__str__() + ".png"
        plot_comparation(figureName, sim_r,sol_r, sim_vel,sol_vel, "r (cm)", "|vel| (vm.s^-1)", "Velocity")
        print("'Radius vs Velocity' done [" + figureName + "  ]")


    # Checking errors L1
    successfully = evaluate_errors_L1(
        check_L1,
        nparts,
        sol_rho,sim_rho,error_rho,delta_rho,
        sol_u,sim_u,error_u,delta_u,
        sol_p,sim_p,error_p,delta_p,
        sol_vel,sim_vel,error_vel,delta_vel,
        sol_cs,sim_cs,error_cs,delta_cs,
        time,
        out_dir, "sedov");

    # Check finish
    if successfully:
        print("\nComparison finished successfully!\n")
        exit(0)
    else:
        print("\nComparison failed!\n")
        exit(-1)



@cli.command()
@click.option(
    "-bf",
    "--binary_file",
    required=False,
    default=default_binary,
    help="Binary file to compare. Default: [" + default_binary + "].",
    type=click.STRING,
)
@click.option(
    "-s",
    "--only_solution",
    required=False,
    default=default_only_solution,
    help="Only analytical solution. Default: [" + default_only_solution.__str__() + "].",
    is_flag=True,
)
@click.option(
    "-t",
    "--time",
    required=False,
    default=default_time,
    help="Solution time. Default: [" + default_time.__str__() + "].",
    type=click.FLOAT,
)
@click.option(
    "-n",
    "--nparts",
    required=True,
    default=default_nparts,
    help="Number of particles. Default: [" + default_nparts.__str__() + "].",
    type=click.INT,
)
@click.option(
    "-sf",
    "--snapshot_file",
    required=False,
    default=default_snapshot,
    help="Simulation snapshot file. Default: [" + default_snapshot + "].",
    type=click.STRING,
)
@click.option(
    "-a",
    "--ascii",
    required=False,
    default=default_error_vel,
    help="Snapshot file in ASCII format. Default: [" + default_ascii.__str__() + "].",
    is_flag=True,
)
@click.option(
    "-cf",
    "--constants_file",
    required=False,
    default=default_constants,
    help="Simulation constants file. Default: [" + default_constants + "].",
    type=click.STRING,
)
@click.option(
    "-i",
    "--iteration",
    required=False,
    default=default_iteration,
    help="Iteration in the constant file. Default: ["
    + default_iteration.__str__()
    + "].",
    type=click.INT,
)
@click.option(
    "-np",
    "--no_plots",
    required=False,
    default=default_no_plots,
    help="No create plots. Default: [" + default_no_plots.__str__() + "].",
    is_flag=True,
)
@click.option(
    "-o",
    "--out_dir",
    required=False,
    default=default_outDir,
    help="Output directory. Default: [" + default_outDir + "].",
    type=click.Path(exists=True),
)
@click.option(
    "-er",
    "--error_rho",
    required=False,
    default=default_error_rho,
    help="Check error L1 in rho. Default: [" + default_error_rho.__str__() + "].",
    is_flag=True,
)
@click.option(
    "-dr",
    "--delta_rho",
    required=False,
    default=default_delta_rho,
    help="Delta error L1 in rho. Default: [" + default_delta_rho.__str__() + "].",
    type=click.FLOAT,
)
@click.option(
    "-eu",
    "--error_u",
    required=False,
    default=default_error_u,
    help="Check error L1 in u.   Default: [" + default_error_u.__str__() + "].",
    is_flag=True,
)
@click.option(
    "-du",
    "--delta_u",
    required=False,
    default=default_delta_u,
    help="Delta error L1 in u.   Default: [" + default_delta_u.__str__() + "].",
    type=click.FLOAT,
)
@click.option(
    "-ep",
    "--error_p",
    required=False,
    default=default_error_p,
    help="Check error L1 in p.   Default: [" + default_error_p.__str__() + "].",
    is_flag=True,
)
@click.option(
    "-dp",
    "--delta_p",
    required=False,
    default=default_delta_p,
    help="Delta error L1 in p.   Default: [" + default_delta_p.__str__() + "].",
    type=click.FLOAT,
)
@click.option(
    "-ev",
    "--error_vel",
    required=False,
    default=default_error_vel,
    help="Check error L1 in vel. Default: [" + default_error_vel.__str__() + "].",
    is_flag=True,
)
@click.option(
    "-dv",
    "--delta_vel",
    required=False,
    default=default_delta_vel,
    help="Delta error L1 in vel. Default: [" + default_delta_vel.__str__() + "].",
    type=click.FLOAT,
)
@click.option(
    "-ec",
    "--error_cs",
    required=False,
    default=default_error_cs,
    help="Check error L1 in cs.  Default: [" + default_error_cs.__str__() + "].",
    is_flag=True,
)
@click.option(
    "-dc",
    "--delta_cs",
    required=False,
    default=default_delta_cs,
    help="Delta error L1 in cs.  Default: [" + default_delta_cs.__str__() + "].",
    type=click.FLOAT,
)
def noh(
    binary_file,
    only_solution,
    time,
    nparts,
    snapshot_file,
    ascii,
    constants_file,
    iteration,
    no_plots,
    out_dir,
    error_rho,
    delta_rho,
    error_u,
    delta_u,
    error_p,
    delta_p,
    error_vel,
    delta_vel,
    error_cs,
    delta_cs,
):

    """
    Compare SPH-EXA simulation with Noh Analytical solution.
    """

    # Parameters
    print("")
    print("binary_file     = " + binary_file)
    print("only_solution   = " + only_solution.__str__())
    print("time            = " + time.__str__())
    print("nparts          = " + nparts.__str__())
    print("snapshot_file   = " + snapshot_file)
    print("constants_file  = " + constants_file)
    print("iteration       = " + iteration.__str__())
    print("no_plots        = " + no_plots.__str__())
    print("out_dir         = " + out_dir.__str__())

    # Check binary_file
    check_file(binary_file)

    if only_solution:
        check_L1 = False
    else:
        
        # Check if it is need to calcule L1 errors
        check_L1 = check_errors_L1(
            error_rho,delta_rho,
            error_u,delta_u,
            error_p,delta_p,
            error_vel,delta_vel,
            error_cs,delta_cs)
    
        # Select the time
        time = get_time(time, constants_file, iteration)
    
        # Check simulated data
        if ascii:
            check_snapshot(nparts, snapshot_file)

    # Make command line and execute
    command = binary_file
    command += " --outDir " + out_dir
    command += " --time " + time.__str__()
    if only_solution:
        command += " --only_solution"
    else:
        command += " --nParts " + nparts.__str__()
        command += " --input " + snapshot_file
    if check_L1:
        command += " --complete "
    if ascii:
        command += " --ascii"
    print("Command:\n" + command)
    os.system(command)


    print("Checking outputs ...")

    # Load Solution file
    solFile = out_dir + "noh_solution_" + time.__str__() + ".txt"
    sol_r, sol_rho,sol_u,sol_p,sol_vel,sol_cs = noh_load_file(solFile)

    if only_solution:
        print("\nSolution generated successfully!\n")
        exit(0)

    # Load Simulated file
    simFile = out_dir + "noh_simulation_" + time.__str__() + ".txt"
    sim_r, sim_rho,sim_u,sim_p,sim_vel,sim_cs = noh_load_file(simFile)


    # Plot graphics
    if not no_plots:
        print("\nGenerating graphics ...")

        figureName = out_dir + "noh_density_" + time.__str__() + ".png"
        plot_comparation(figureName, sim_r,sol_r, sim_rho,sol_rho, "r (cm)", "rho (g.cm^3)", "Density")
        print("'Radius vs Density'  done [" + figureName + "   ]")

        figureName = out_dir + "noh_energy_" + time.__str__() + ".png"
        plot_comparation(figureName, sim_r,sol_r, sim_u,sol_u, "r (cm)", "u (erg.g^-1)", "Energy")
        print("'Radius vs Energy' done [" + figureName + "  ]")

        figureName = out_dir + "noh_pressure_" + time.__str__() + ".png"
        plot_comparation(figureName, sim_r,sol_r, sim_p,sol_p, "r (cm)", "p (erg.cm^-3)", "Pressure")
        print("'Radius vs Pressure' done [" + figureName + "  ]")

        figureName = out_dir + "noh_velocity_" + time.__str__() + ".png"
        plot_comparation(figureName, sim_r,sol_r, sim_vel,sol_vel, "r (cm)", "|vel| (cm.s^-1)", "Velocity")
        print("'Radius vs Velocity' done [" + figureName + "  ]")


    # Checking errors L1
    successfully = evaluate_errors_L1(
        check_L1,
        nparts,
        sol_rho,sim_rho,error_rho,delta_rho,
        sol_u,sim_u,error_u,delta_u,
        sol_p,sim_p,error_p,delta_p,
        sol_vel,sim_vel,error_vel,delta_vel,
        sol_cs,sim_cs,error_cs,delta_cs,
        time,
        out_dir, "noh");

    # Check finish
    if successfully:
        print("\nComparison finished successfully!\n")
        exit(0)
    else:
        print("\nComparison failed!\n")
        exit(-1)
=======

import os
from argparse import ArgumentParser

import h5py
import numpy as np
import matplotlib.pyplot as plt


def parseSolution(fname):
    rawData = np.loadtxt(fname)
    data = {}
    data["r"] = rawData[:, 0]
    data["rho"] = rawData[:, 1]
    data["u"] = rawData[:, 2]
    data["p"] = rawData[:, 3]
    data["vel"] = rawData[:, 4]
    data["cs"] = rawData[:, 5]
    return data


def loadH5Field(h5File, what, step):
    """ Load the specified particle field at the given step, returns an array of length numParticles """
    return np.array(h5File["Step#%s/%s" % (step, what)])


def loadTimesteps(h5File):
    """ Load simulation times of each recorded time step """
    return np.array(sorted([h5File[step].attrs["time"][0] for step in list(h5File["/"])]))


def loadStepNumbers(h5File):
    """ Load the iteration count of each recorded time step """
    return np.array(sorted([h5File[step].attrs["step"][0] for step in list(h5File["/"])]))


def determineTimestep(time, timesteps):
    """ Return the timestep with simulation time closest to the specified time """
    return np.argmin(np.abs(timesteps - time))

def computeRadii(h5File, step):
    """ Load XYZ coordinates and compute their radii """
    x = loadH5Field(h5File, "x", step)
    y = loadH5Field(h5File, "y", step)
    z = loadH5Field(h5File, "z", step)
    print("Loaded %s particles" % len(x))
    return np.sqrt(x ** 2 + y ** 2 + z ** 2)


def computeL1Error(xSim, ySim, xSol, ySol):
    ySolExpanded = np.interp(xSim, xSol, ySol)
    return sum(abs(ySolExpanded - ySim)) / len(xSim)


def plotRadialProfile(props, xSim, ySim, xSol, ySol):
    plt.scatter(xSim, ySim, s=0.1, label="Simulation", color="C0")
    plt.plot(xSol, ySol, label="Solution", color="C1")
    plt.xlabel("r")
    plt.ylabel(props["ylabel"])
    plt.draw()
    plt.title(props["title"])
    plt.legend(loc="upper right")
    plt.savefig(props["fname"], format="png")
    plt.figure().clear()


def createDensityPlot(h5File, solution, radii, time, step):
    rho = loadH5Field(h5File, "rho", step)

    props = {"ylabel": "rho", "title": "Density", "fname": "sedov_density_%4f.png" % time}
    plotRadialProfile(props, radii, rho, solution["r"], solution["rho"])
    print("Density L1 error", computeL1Error(radii, rho, solution["r"], solution["rho"]))


def createPressurePlot(h5File, solution, radii, time, step):
    p = loadH5Field(h5File, "p", step)

    props = {"ylabel": "p", "title": "Pressure", "fname": "sedov_pressure_%4f.png" % time}
    plotRadialProfile(props, radii, p, solution["r"], solution["p"])
    print("Pressure L1 error", computeL1Error(radii, p, solution["r"], solution["rho"]))


def createVelocityPlot(h5File, solution, radii, time, step):
    vx = loadH5Field(h5File, "vx", step)
    vy = loadH5Field(h5File, "vy", step)
    vz = loadH5Field(h5File, "vz", step)

    vr = np.sqrt(vx ** 2 + vy ** 2 + vz ** 2)
    props = {"ylabel": "vel", "title": "Velocity", "fname": "sedov_velocity_%4f.png" % time}
    plotRadialProfile(props, radii, vr, solution["r"], solution["vel"])
    print("Velocity L1 error", computeL1Error(radii, vr, solution["r"], solution["rho"]))
>>>>>>> 30aa87db


if __name__ == "__main__":
    parser = ArgumentParser(description='Plot analytical solutions against SPH simulations')
    parser.add_argument('simFile', help="SPH simulation HDF5 file")
    group = parser.add_mutually_exclusive_group()
    group.add_argument('-s', '--step', type=int, dest="step", help="plot solution at the given simulation step")
    group.add_argument('-t', '--time', type=float, dest="time", help="simulation time for which to plot solution")
    args = parser.parse_args()

    h5File = h5py.File(args.simFile, "r")

    step = args.step

    # simulation time of each step that was written to file
    timesteps = loadTimesteps(h5File)
    # the actual iteration number of each step that was written
    stepNumbers = loadStepNumbers(h5File)

    if step is None:
        # output time specified instead of step, locate closest output step
        stepIndex = determineTimestep(args.time, timesteps)
        step = stepNumbers[stepIndex]
        print("The closest timestep to the specified time of %s is step %s at t=%s" % (
        args.time, step, timesteps[stepIndex]))

    time = timesteps[np.searchsorted(stepNumbers, step)]

    solFile = "sedov_solution_%4f.dat" % time
    os.system("./sedov_solution --time %s --out %s" % (time, solFile))
    solution = parseSolution(solFile)

    radii = None
    try:
        radii = computeRadii(h5File, step)
    except KeyError:
        print("Could not load radii, input file does not contain fields \"x, y, z\"")

    try:
        createDensityPlot(h5File, solution, radii, time, step)
    except KeyError:
        print("Could not plot density profile, input does not contain field \"rho\"")

    try:
        createPressurePlot(h5File, solution, radii, time, step)
    except KeyError:
        print("Could not plot pressure profile, input does not contain field \"p\"")

    try:
        createVelocityPlot(h5File, solution, radii, time, step)
    except KeyError:
        print("Could not plot velocity profile, input does not contain fields \"vx, vy, vz\"")<|MERGE_RESOLUTION|>--- conflicted
+++ resolved
@@ -25,1130 +25,14 @@
 simulations.
 
 Usage examples:
-<<<<<<< HEAD
-
-    $ python src/analytical_solutions/compare_solutions.py --help
-    $ python src/analytical_solutions/compare_solutions.py --version
-
-    Check Sedov density snapshot:
-    $ gnuplot
-    gnuplot> plot "bin/dump_sedov0.txt"   u (abs($3/$7)<2.?$1:1/0):2:8 w p pt 7 lc palette z
-    gnuplot> plot "bin/dump_sedov200.txt" u (abs($3/$7)<2.?$1:1/0):2:8 w p pt 7 lc palette z
-    
-    $ python src/analytical_solutions/compare_solutions.py sedov --help
-    $ python src/analytical_solutions/compare_solutions.py sedov --binary_file \
-    bin/sedov_solution --only_solution --time 0.0673556 --out_dir bin/
-    $ python src/analytical_solutions/compare_solutions.py sedov --binary_file \
-    bin/sedov_solution --constants_file ./bin/constants_sedov.txt \
-    --iteration 200 --nparts 125000 --snapshot_file ./bin/dump_sedov200.dat \
-    --out_dir bin/ --error_rho --error_p --error_vel
-
-    Check Noh density snapshot:
-    $ gnuplot
-    gnuplot> plot "bin/dump_noh0.txt"    u (abs($3/$7)<2.?$1:1/0):2:8 w p pt 7 lc palette z
-    gnuplot> plot "bin/dump_noh1000.txt" u (abs($3/$7)<2.?$1:1/0):2:8 w p pt 7 lc palette z
-        
-    $ python src/analytical_solutions/compare_solutions.py noh --help
-    $ python src/analytical_solutions/compare_solutions.py noh --binary_file \
-    bin/noh_solution --only_solution --time 0.281115 --out_dir bin/
-    $ python src/analytical_solutions/compare_solutions.py noh --binary_file \
-    bin/noh_solution --constants_file ./bin/constants_noh.txt \
-    --iteration 1000 --nparts 1000000 --snapshot_file ./bin/dump_noh1000.dat \
-    --out_dir bin/ --error_u --error_vel --error_cs
-    
-=======
     $ python ./compare_solutions.py --version'
     $ python ./compare_solutions.py dump_sedov.h5part --time 0.018
     $ python ./compare_solutions.py dump_sedov.h5part --step 100
->>>>>>> 30aa87db
 """
 
 __program__ = "compare_solutions.py"
 __author__ = "Jose A. Escartin (ja.escartin@gmail.com)"
 __version__ = "0.2.0"
-<<<<<<< HEAD
-
-import click
-import os
-from matplotlib import pyplot as plt
-
-
-@click.group(
-    invoke_without_command=True,
-    context_settings=dict(help_option_names=["-h", "--help"]),
-)
-@click.option(
-    "--version", "-v", is_flag=True,
-    help="Show version number of compare_solutions.py"
-)
-def cli(version):
-    """The compare_solutions.py CLI can be used to compare the some SPH-EXA
-    simulations tests with their analytical solutions."""
-
-    if version:
-        click.echo("\ncompare_solutions.py version: " + __version__ + "\n")
-
-
-def check_file(
-    binary_file
-):
-    """
-        Check binary_file
-    """
-    
-    if not os.path.isfile(binary_file):
-        print("\nBinary file [" + binary_file + "] doesn't exist.")
-        exit(-1)
-    else:
-        print("\nBinary file [" + binary_file + "] in the path.\n")
-
-
-def get_time(
-    time,
-    constants_file,
-    iteration
-):
-
-    """    
-        Select the time
-    """
-    
-    if time < 0.0:
-        print("No valid time=" + timestep.__str__())
-        exit(-1)
-    elif time == 0.0:
-        if iteration < 0:
-            print("No valid iteration=" + iteration.__str__() + ". It should be >0")
-            exit(-1)
-        else:
-            if not os.path.isfile(constants_file):
-                print("Constants file [" + constants_file + "] doesn't exist.")
-                exit(-1)
-            else:
-                print("Reading Constants file [" + constants_file + "]")
-                file = open(constants_file, "r")
-                lines = file.readlines()
-
-                found = False
-                for line in lines:
-                    tokens = line.split(" ")
-                    iter_line = int(tokens[0])
-                    time_line = float(tokens[1])
-
-                    if iter_line == iteration:
-                        time = time_line
-                        found = True
-                        break
-
-                file.close()
-
-                if not found:
-                    print(
-                        "Iteration="
-                        + iteration.__str__()
-                        + " not found in the Constants file ["
-                        + constants_file
-                        + "]."
-                    )
-                    exit(-1)
-
-    print("Solution will be calculated at time=" + time.__str__() + "\n")
-    
-    return time
-
-
-def check_snapshot(
-    nparts,
-    snapshot_file
-):
-    """
-        Check simulated data
-    """
-    
-    if nparts < 0:
-        print("No valid number of particles=" + nparts.__str__())
-        exit(-1)
-    else:
-        if not os.path.isfile(snapshot_file):
-            print("Snapshot file [" + snapshot_file + "] doesn't exist.")
-            exit(-1)
-        else:
-            print("Reading Snapshot file [" + snapshot_file + "]")
-            file = open(snapshot_file, "r")
-            lines = file.readlines()
-
-            n = 0
-            for line in lines:
-                tokens = line.split(" ")
-                n = n + 1
-
-            file.close()
-
-            if n != nparts:
-                errmsg = (
-                    "Parameter nParts=" + nparts.__str__() + " doesn't match with"  
-                    + " the number of particle lines found in the Snapshot file " 
-                    + snapshot_file + "."
-                )
-                print(errmsg)
-                exit(-1)
-
-    print("Particles checked from the file [nparts=" + nparts.__str__() + "]\n")
-        
-
-def sedov_load_file(
-    file
-):
-    """
-        Load file
-    """
-        
-    if not os.path.isfile(file):
-        print("The file [" + file + "] doesn't exist.")
-        exit(-1)
-    else:
-        print("Reading file [" + file + "  ]")
-        file = open(file, "r")
-
-        # Read data lines without header
-        lines = file.readlines()[1:]
-
-        # Empty vectors
-        r = []
-        rho = []
-        u = []
-        p = []
-        vel = []
-        cs = []
-        rhoShock = []
-        uShock = []
-        pShock = []
-        velShock = []
-        csShock = []
-        rho0 = []
-
-        for line in lines:
-            tokens = line.split()
-
-            r.append(float(tokens[0]))
-            rho.append(float(tokens[1]))
-            u.append(float(tokens[2]))
-            p.append(float(tokens[3]))
-            vel.append(float(tokens[4]))
-            cs.append(float(tokens[5]))
-            rhoShock.append(float(tokens[6]))
-            uShock.append(float(tokens[7]))
-            pShock.append(float(tokens[8]))
-            velShock.append(float(tokens[9]))
-            csShock.append(float(tokens[10]))
-            rho0.append(float(tokens[11]))
-
-        file.close()
-        
-        return r, rho,u,p,vel,cs, rhoShock,uShock,pShock,velShock,csShock, rho0
-
-
-def noh_load_file(
-    file
-):
-    """
-        Load file
-    """
-        
-    if not os.path.isfile(file):
-        print("The file [" + file + "] doesn't exist.")
-        exit(-1)
-    else:
-        print("Reading file [" + file + "  ]")
-        file = open(file, "r")
-
-        # Read data lines without header
-        lines = file.readlines()[1:]
-
-        # Empty vectors
-        r = []
-        rho = []
-        u = []
-        p = []
-        vel = []
-        cs = []
-
-        for line in lines:
-            tokens = line.split()
-
-            r.append(float(tokens[0]))
-            rho.append(float(tokens[1]))
-            u.append(float(tokens[2]))
-            p.append(float(tokens[3]))
-            vel.append(float(tokens[4]))
-            cs.append(float(tokens[5]))
-
-        file.close()
-        
-        return r, rho,u,p,vel,cs
-
-
-def plot_comparation(
-    figureName, 
-    sim_x,
-    sol_x, 
-    sim_y,
-    sol_y, 
-    x_label, 
-    y_label, 
-    title
-):
-    plt.plot(sim_x, sim_y, ".", label="Simulation")
-    plt.plot(sol_x, sol_y, label="Solution")
-    plt.xlabel(x_label)
-    plt.ylabel(y_label)
-    plt.draw()
-    plt.title(title)
-    plt.legend(loc="upper right")
-    plt.savefig(figureName, format="png")
-    plt.figure().clear()
-        
-
-def check_errors_L1(
-    error_rho,
-    delta_rho,
-    error_u,
-    delta_u,
-    error_p,
-    delta_p,
-    error_vel,
-    delta_vel,
-    error_cs,
-    delta_cs
-):
-    
-    """
-        Check if it is need to calcule L1 errors
-    """
-    
-    if error_rho or error_u or error_p or error_vel or error_cs:
-        check_L1 = True
-    else:
-        check_L1 = False
-    print("\nCheck L1 errors = " + check_L1.__str__())
-    
-    if check_L1:
-        if error_rho:
-            print(" * error_rho <= " + delta_rho.__str__() + " ?")
-        if error_u:
-            print(" * error_u   <= " + delta_u.__str__() + " ?")
-        if error_p:
-            print(" * error_p   <= " + delta_p.__str__() + " ?")
-        if error_vel:
-            print(" * error_vel <= " + delta_vel.__str__() + " ?")
-        if error_cs:
-            print(" * error_cs  <= " + delta_cs.__str__() + " ?")
-
-    print("")
-    
-    return check_L1
-
-
-def evaluate_errors_L1(
-    check_L1,
-    nparts,
-    sol_rho, 
-    sim_rho,
-    error_rho,
-    delta_rho,
-    sol_u, 
-    sim_u,
-    error_u,
-    delta_u,
-    sol_p,
-    sim_p,
-    error_p,
-    delta_p,
-    sol_vel,
-    sim_vel,
-    error_vel,
-    delta_vel,
-    sol_cs,
-    sim_cs,
-    error_cs,
-    delta_cs,
-    time,
-    out_dir,
-    test_name
-):
-
-    """
-    Errors L1 : Normalize distance between the theorical and simulated
-    value.
-
-    For scalar quatities: rho, pressure, internal energy, ... :
-        L1=Sum[abs(theoretical - simulated)] / N
-
-    For vector quantities: velocity, ... :
-        L1 = sum ( sqrt (  (x_theo - x_sim)**2 +
-                           (y_theo - y_sim)**2 +
-                           (z_theo - z_sim)**2 ) ) / N
-    """
-    
-    # Checking errors
-    successfully = True
-    if check_L1:
-
-        print("\nChecking Errors L1 ...")
-
-        # Calculate errors
-        L1_rho = 0.0
-        L1_u = 0.0
-        L1_p = 0.0
-        L1_vel = 0.0
-        L1_cs = 0.0
-
-        for i in range(nparts):
-
-            L1_rho += abs(sol_rho[i] - sim_rho[i])
-            L1_u += abs(sol_u[i] - sim_u[i])
-            L1_p += abs(sol_p[i] - sim_p[i])
-            L1_vel += abs(sol_vel[i] - sim_vel[i])
-            L1_cs += abs(sol_cs[i] - sim_cs[i])
-
-        L1_rho /= nparts
-        L1_u /= nparts
-        L1_p /= nparts
-        L1_vel /= nparts
-        L1_cs /= nparts
-
-        # Write data in the file
-        errFile = out_dir + test_name + "_errors_L1_" + time.__str__() + ".txt"
-        file = open(errFile, "w")
-        hstr = "#   01:L1_rho    02:L1_u    03:L1_p   04:L1_vel    05:L1_cs\n"
-        file.write(hstr)
-        file.write(L1_rho.__str__())
-        file.write(" " + L1_u.__str__())
-        file.write(" " + L1_p.__str__())
-        file.write(" " + L1_vel.__str__())
-        file.write(" " + L1_cs.__str__())
-        file.write("\n")
-        file.close()
-
-        print("Error L1_rho = " + L1_rho.__str__())
-        print("Error L1_u   = " + L1_u.__str__())
-        print("Error L1_p   = " + L1_p.__str__())
-        print("Error L1_vel = " + L1_vel.__str__())
-        print("Error L1_cs  = " + L1_cs.__str__())
-        print("")
-
-        # Check errors L1
-        
-        if error_rho:
-            if L1_rho < delta_rho:
-                print(
-                    "Checked Error L1_rho successfully: "
-                    + L1_rho.__str__()
-                    + " <= "
-                    + delta_rho.__str__()
-                )
-            else:
-                print(
-                    "Checked Error L1_rho       failed: "
-                    + L1_rho.__str__()
-                    + " > "
-                    + delta_rho.__str__()
-                )
-                successfully = False
-
-        if error_u:
-            if L1_u < delta_u:
-                print(
-                    "Checked Error L1_u   successfully: "
-                    + L1_u.__str__()
-                    + " <= "
-                    + delta_u.__str__()
-                )
-            else:
-                print(
-                    "Checked Error L1_u         failed: "
-                    + L1_u.__str__()
-                    + " > "
-                    + delta_u.__str__()
-                )
-                successfully = False
-
-        if error_p:
-            if L1_p < delta_p:
-                print(
-                    "Checked Error L1_p   successfully: "
-                    + L1_p.__str__()
-                    + " <= "
-                    + delta_p.__str__()
-                )
-            else:
-                print(
-                    "Checked Error L1_p         failed: "
-                    + L1_p.__str__()
-                    + " > "
-                    + delta_p.__str__()
-                )
-                successfully = False
-
-        if error_vel:
-            if L1_vel < delta_vel:
-                print(
-                    "Checked Error L1_vel successfully: "
-                    + L1_vel.__str__()
-                    + " <= "
-                    + delta_vel.__str__()
-                )
-            else:
-                print(
-                    "Checked Error L1_vel       failed: "
-                    + L1_vel.__str__()
-                    + " > "
-                    + delta_vel.__str__()
-                )
-                successfully = False
-
-        if error_cs:
-            if L1_cs < delta_cs:
-                print(
-                    "Checked Error L1_cs  successfully: "
-                    + L1_cs.__str__()
-                    + " <= "
-                    + delta_cs.__str__()
-                )
-            else:
-                print(
-                    "Checked Error L1_cs        failed: "
-                    + L1_cs.__str__()
-                    + " > "
-                    + delta_cs.__str__()
-                )
-                successfully = False
-
-        print("\nWriting Errors L1 file [" + errFile + " ]")
-
-    return successfully
-
-
-default_binary = "./solution"
-
-default_only_solution = False
-default_time = 0.0
-
-default_nparts = 10000
-default_snapshot = "./dump_0.txt"
-default_ascii = False
-
-default_constants = "./constants.txt"
-default_iteration = -1
-
-default_no_plots = False
-
-default_outDir = "./"
-
-default_error_rho = False
-default_delta_rho = 1.0
-default_error_u = False
-default_delta_u = 1.0
-default_error_p = False
-default_delta_p = 1.0
-default_error_vel = False
-default_delta_vel = 1.0
-default_error_cs = False
-default_delta_cs = 1.0
-
-
-@cli.command()
-@click.option(
-    "-bf",
-    "--binary_file",
-    required=False,
-    default=default_binary,
-    help="Binary file to compare. Default: [" + default_binary + "].",
-    type=click.STRING,
-)
-@click.option(
-    "-s",
-    "--only_solution",
-    required=False,
-    default=default_only_solution,
-    help="Only analytical solution. Default: [" + default_only_solution.__str__() + "].",
-    is_flag=True,
-)
-@click.option(
-    "-t",
-    "--time",
-    required=False,
-    default=default_time,
-    help="Solution time. Default: [" + default_time.__str__() + "].",
-    type=click.FLOAT,
-)
-@click.option(
-    "-n",
-    "--nparts",
-    required=True,
-    default=default_nparts,
-    help="Number of particles. Default: [" + default_nparts.__str__() + "].",
-    type=click.INT,
-)
-@click.option(
-    "-sf",
-    "--snapshot_file",
-    required=False,
-    default=default_snapshot,
-    help="Simulation snapshot file. Default: [" + default_snapshot + "].",
-    type=click.STRING,
-)
-@click.option(
-    "-a",
-    "--ascii",
-    required=False,
-    default=default_error_vel,
-    help="Snapshot file in ASCII format. Default: [" + default_ascii.__str__() + "].",
-    is_flag=True,
-)
-@click.option(
-    "-cf",
-    "--constants_file",
-    required=False,
-    default=default_constants,
-    help="Simulation constants file. Default: [" + default_constants + "].",
-    type=click.STRING,
-)
-@click.option(
-    "-i",
-    "--iteration",
-    required=False,
-    default=default_iteration,
-    help="Iteration in the constant file. Default: ["
-    + default_iteration.__str__()
-    + "].",
-    type=click.INT,
-)
-@click.option(
-    "-np",
-    "--no_plots",
-    required=False,
-    default=default_no_plots,
-    help="No create plots. Default: [" + default_no_plots.__str__() + "].",
-    is_flag=True,
-)
-@click.option(
-    "-o",
-    "--out_dir",
-    required=False,
-    default=default_outDir,
-    help="Output directory. Default: [" + default_outDir + "].",
-    type=click.Path(exists=True),
-)
-@click.option(
-    "-er",
-    "--error_rho",
-    required=False,
-    default=default_error_rho,
-    help="Check error L1 in rho. Default: [" + default_error_rho.__str__() + "].",
-    is_flag=True,
-)
-@click.option(
-    "-dr",
-    "--delta_rho",
-    required=False,
-    default=default_delta_rho,
-    help="Delta error L1 in rho. Default: [" + default_delta_rho.__str__() + "].",
-    type=click.FLOAT,
-)
-@click.option(
-    "-eu",
-    "--error_u",
-    required=False,
-    default=default_error_u,
-    help="Check error L1 in u.   Default: [" + default_error_u.__str__() + "].",
-    is_flag=True,
-)
-@click.option(
-    "-du",
-    "--delta_u",
-    required=False,
-    default=default_delta_u,
-    help="Delta error L1 in u.   Default: [" + default_delta_u.__str__() + "].",
-    type=click.FLOAT,
-)
-@click.option(
-    "-ep",
-    "--error_p",
-    required=False,
-    default=default_error_p,
-    help="Check error L1 in p.   Default: [" + default_error_p.__str__() + "].",
-    is_flag=True,
-)
-@click.option(
-    "-dp",
-    "--delta_p",
-    required=False,
-    default=default_delta_p,
-    help="Delta error L1 in p.   Default: [" + default_delta_p.__str__() + "].",
-    type=click.FLOAT,
-)
-@click.option(
-    "-ev",
-    "--error_vel",
-    required=False,
-    default=default_error_vel,
-    help="Check error L1 in vel. Default: [" + default_error_vel.__str__() + "].",
-    is_flag=True,
-)
-@click.option(
-    "-dv",
-    "--delta_vel",
-    required=False,
-    default=default_delta_vel,
-    help="Delta error L1 in vel. Default: [" + default_delta_vel.__str__() + "].",
-    type=click.FLOAT,
-)
-@click.option(
-    "-ec",
-    "--error_cs",
-    required=False,
-    default=default_error_cs,
-    help="Check error L1 in cs.  Default: [" + default_error_cs.__str__() + "].",
-    is_flag=True,
-)
-@click.option(
-    "-dc",
-    "--delta_cs",
-    required=False,
-    default=default_delta_cs,
-    help="Delta error L1 in cs.  Default: [" + default_delta_cs.__str__() + "].",
-    type=click.FLOAT,
-)
-def sedov(
-    binary_file,
-    only_solution,
-    time,
-    nparts,
-    snapshot_file,
-    ascii,
-    constants_file,
-    iteration,
-    no_plots,
-    out_dir,
-    error_rho,
-    delta_rho,
-    error_u,
-    delta_u,
-    error_p,
-    delta_p,
-    error_vel,
-    delta_vel,
-    error_cs,
-    delta_cs,
-):
-
-    """
-    Compare SPH-EXA simulation with Sedov Analytical solution.
-    """
-
-    # Parameters
-    print("")
-    print("binary_file     = " + binary_file)
-    print("only_solution   = " + only_solution.__str__())
-    print("time            = " + time.__str__())
-    print("nparts          = " + nparts.__str__())
-    print("snapshot_file   = " + snapshot_file)
-    print("constants_file  = " + constants_file)
-    print("iteration       = " + iteration.__str__())
-    print("no_plots        = " + no_plots.__str__())
-    print("out_dir         = " + out_dir.__str__())
-
-    # Check binary_file
-    check_file(binary_file)
-
-    if only_solution:
-        check_L1 = False
-    else:
-        
-        # Check if it is need to calcule L1 errors
-        check_L1 = check_errors_L1(
-            error_rho,delta_rho,
-            error_u,delta_u,
-            error_p,delta_p,
-            error_vel,delta_vel,
-            error_cs,delta_cs)
-
-        # Select the time
-        time = get_time(time, constants_file, iteration)
-    
-        # Check simulated data
-        if ascii:
-            check_snapshot(nparts, snapshot_file)
-
-    # Make command line and execute
-    command = binary_file
-    command += " --outDir " + out_dir
-    command += " --time " + time.__str__()
-    if only_solution:
-        command += " --only_solution"
-    else:
-        command += " --nParts " + nparts.__str__()
-        command += " --input " + snapshot_file
-    if check_L1:
-        command += " --complete"
-    if ascii:
-        command += " --ascii"
-    print("Command:\n" + command)
-    os.system(command)
-
-
-    print("Checking outputs ...")
-
-    # Load Solution file
-    solFile = out_dir + "sedov_solution_" + time.__str__() + ".txt"
-    sol_r, sol_rho,sol_u,sol_p,sol_vel,sol_cs, sol_rhoShock,sol_uShock,sol_pShock,sol_velShock,sol_csShock, sol_rho0 = sedov_load_file(solFile)
-
-    if only_solution:
-        print("\nSolution generated successfully!\n")
-        exit(0)
-
-    # Load Simulated file
-    simFile = out_dir + "sedov_simulation_" + time.__str__() + ".txt"
-    sim_r, sim_rho,sim_u,sim_p,sim_vel,sim_cs, sim_rhoShock,sim_uShock,sim_pShock,sim_velShock,sim_csShock, sim_rho0 = sedov_load_file(simFile)
-
-
-    # Plot graphics
-    if not no_plots:
-        print("\nGenerating graphics ...")
-
-        figureName = out_dir + "sedov_density_" + time.__str__() + ".png"
-        plot_comparation(figureName, sim_r,sol_r, sim_rho,sol_rho, "r (cm)", "rho (g.cm^3)", "Density")
-        print("'Radius vs Density'  done [" + figureName + "   ]")
-
-        figureName = out_dir + "sedov_pressure_" + time.__str__() + ".png"
-        plot_comparation(figureName, sim_r,sol_r, sim_p,sol_p, "r (cm)", "p (erg.cm^-3)", "Pressure")
-        print("'Radius vs Pressure' done [" + figureName + "  ]")
-
-        figureName = out_dir + "sedov_velocity_" + time.__str__() + ".png"
-        plot_comparation(figureName, sim_r,sol_r, sim_vel,sol_vel, "r (cm)", "|vel| (vm.s^-1)", "Velocity")
-        print("'Radius vs Velocity' done [" + figureName + "  ]")
-
-
-    # Checking errors L1
-    successfully = evaluate_errors_L1(
-        check_L1,
-        nparts,
-        sol_rho,sim_rho,error_rho,delta_rho,
-        sol_u,sim_u,error_u,delta_u,
-        sol_p,sim_p,error_p,delta_p,
-        sol_vel,sim_vel,error_vel,delta_vel,
-        sol_cs,sim_cs,error_cs,delta_cs,
-        time,
-        out_dir, "sedov");
-
-    # Check finish
-    if successfully:
-        print("\nComparison finished successfully!\n")
-        exit(0)
-    else:
-        print("\nComparison failed!\n")
-        exit(-1)
-
-
-
-@cli.command()
-@click.option(
-    "-bf",
-    "--binary_file",
-    required=False,
-    default=default_binary,
-    help="Binary file to compare. Default: [" + default_binary + "].",
-    type=click.STRING,
-)
-@click.option(
-    "-s",
-    "--only_solution",
-    required=False,
-    default=default_only_solution,
-    help="Only analytical solution. Default: [" + default_only_solution.__str__() + "].",
-    is_flag=True,
-)
-@click.option(
-    "-t",
-    "--time",
-    required=False,
-    default=default_time,
-    help="Solution time. Default: [" + default_time.__str__() + "].",
-    type=click.FLOAT,
-)
-@click.option(
-    "-n",
-    "--nparts",
-    required=True,
-    default=default_nparts,
-    help="Number of particles. Default: [" + default_nparts.__str__() + "].",
-    type=click.INT,
-)
-@click.option(
-    "-sf",
-    "--snapshot_file",
-    required=False,
-    default=default_snapshot,
-    help="Simulation snapshot file. Default: [" + default_snapshot + "].",
-    type=click.STRING,
-)
-@click.option(
-    "-a",
-    "--ascii",
-    required=False,
-    default=default_error_vel,
-    help="Snapshot file in ASCII format. Default: [" + default_ascii.__str__() + "].",
-    is_flag=True,
-)
-@click.option(
-    "-cf",
-    "--constants_file",
-    required=False,
-    default=default_constants,
-    help="Simulation constants file. Default: [" + default_constants + "].",
-    type=click.STRING,
-)
-@click.option(
-    "-i",
-    "--iteration",
-    required=False,
-    default=default_iteration,
-    help="Iteration in the constant file. Default: ["
-    + default_iteration.__str__()
-    + "].",
-    type=click.INT,
-)
-@click.option(
-    "-np",
-    "--no_plots",
-    required=False,
-    default=default_no_plots,
-    help="No create plots. Default: [" + default_no_plots.__str__() + "].",
-    is_flag=True,
-)
-@click.option(
-    "-o",
-    "--out_dir",
-    required=False,
-    default=default_outDir,
-    help="Output directory. Default: [" + default_outDir + "].",
-    type=click.Path(exists=True),
-)
-@click.option(
-    "-er",
-    "--error_rho",
-    required=False,
-    default=default_error_rho,
-    help="Check error L1 in rho. Default: [" + default_error_rho.__str__() + "].",
-    is_flag=True,
-)
-@click.option(
-    "-dr",
-    "--delta_rho",
-    required=False,
-    default=default_delta_rho,
-    help="Delta error L1 in rho. Default: [" + default_delta_rho.__str__() + "].",
-    type=click.FLOAT,
-)
-@click.option(
-    "-eu",
-    "--error_u",
-    required=False,
-    default=default_error_u,
-    help="Check error L1 in u.   Default: [" + default_error_u.__str__() + "].",
-    is_flag=True,
-)
-@click.option(
-    "-du",
-    "--delta_u",
-    required=False,
-    default=default_delta_u,
-    help="Delta error L1 in u.   Default: [" + default_delta_u.__str__() + "].",
-    type=click.FLOAT,
-)
-@click.option(
-    "-ep",
-    "--error_p",
-    required=False,
-    default=default_error_p,
-    help="Check error L1 in p.   Default: [" + default_error_p.__str__() + "].",
-    is_flag=True,
-)
-@click.option(
-    "-dp",
-    "--delta_p",
-    required=False,
-    default=default_delta_p,
-    help="Delta error L1 in p.   Default: [" + default_delta_p.__str__() + "].",
-    type=click.FLOAT,
-)
-@click.option(
-    "-ev",
-    "--error_vel",
-    required=False,
-    default=default_error_vel,
-    help="Check error L1 in vel. Default: [" + default_error_vel.__str__() + "].",
-    is_flag=True,
-)
-@click.option(
-    "-dv",
-    "--delta_vel",
-    required=False,
-    default=default_delta_vel,
-    help="Delta error L1 in vel. Default: [" + default_delta_vel.__str__() + "].",
-    type=click.FLOAT,
-)
-@click.option(
-    "-ec",
-    "--error_cs",
-    required=False,
-    default=default_error_cs,
-    help="Check error L1 in cs.  Default: [" + default_error_cs.__str__() + "].",
-    is_flag=True,
-)
-@click.option(
-    "-dc",
-    "--delta_cs",
-    required=False,
-    default=default_delta_cs,
-    help="Delta error L1 in cs.  Default: [" + default_delta_cs.__str__() + "].",
-    type=click.FLOAT,
-)
-def noh(
-    binary_file,
-    only_solution,
-    time,
-    nparts,
-    snapshot_file,
-    ascii,
-    constants_file,
-    iteration,
-    no_plots,
-    out_dir,
-    error_rho,
-    delta_rho,
-    error_u,
-    delta_u,
-    error_p,
-    delta_p,
-    error_vel,
-    delta_vel,
-    error_cs,
-    delta_cs,
-):
-
-    """
-    Compare SPH-EXA simulation with Noh Analytical solution.
-    """
-
-    # Parameters
-    print("")
-    print("binary_file     = " + binary_file)
-    print("only_solution   = " + only_solution.__str__())
-    print("time            = " + time.__str__())
-    print("nparts          = " + nparts.__str__())
-    print("snapshot_file   = " + snapshot_file)
-    print("constants_file  = " + constants_file)
-    print("iteration       = " + iteration.__str__())
-    print("no_plots        = " + no_plots.__str__())
-    print("out_dir         = " + out_dir.__str__())
-
-    # Check binary_file
-    check_file(binary_file)
-
-    if only_solution:
-        check_L1 = False
-    else:
-        
-        # Check if it is need to calcule L1 errors
-        check_L1 = check_errors_L1(
-            error_rho,delta_rho,
-            error_u,delta_u,
-            error_p,delta_p,
-            error_vel,delta_vel,
-            error_cs,delta_cs)
-    
-        # Select the time
-        time = get_time(time, constants_file, iteration)
-    
-        # Check simulated data
-        if ascii:
-            check_snapshot(nparts, snapshot_file)
-
-    # Make command line and execute
-    command = binary_file
-    command += " --outDir " + out_dir
-    command += " --time " + time.__str__()
-    if only_solution:
-        command += " --only_solution"
-    else:
-        command += " --nParts " + nparts.__str__()
-        command += " --input " + snapshot_file
-    if check_L1:
-        command += " --complete "
-    if ascii:
-        command += " --ascii"
-    print("Command:\n" + command)
-    os.system(command)
-
-
-    print("Checking outputs ...")
-
-    # Load Solution file
-    solFile = out_dir + "noh_solution_" + time.__str__() + ".txt"
-    sol_r, sol_rho,sol_u,sol_p,sol_vel,sol_cs = noh_load_file(solFile)
-
-    if only_solution:
-        print("\nSolution generated successfully!\n")
-        exit(0)
-
-    # Load Simulated file
-    simFile = out_dir + "noh_simulation_" + time.__str__() + ".txt"
-    sim_r, sim_rho,sim_u,sim_p,sim_vel,sim_cs = noh_load_file(simFile)
-
-
-    # Plot graphics
-    if not no_plots:
-        print("\nGenerating graphics ...")
-
-        figureName = out_dir + "noh_density_" + time.__str__() + ".png"
-        plot_comparation(figureName, sim_r,sol_r, sim_rho,sol_rho, "r (cm)", "rho (g.cm^3)", "Density")
-        print("'Radius vs Density'  done [" + figureName + "   ]")
-
-        figureName = out_dir + "noh_energy_" + time.__str__() + ".png"
-        plot_comparation(figureName, sim_r,sol_r, sim_u,sol_u, "r (cm)", "u (erg.g^-1)", "Energy")
-        print("'Radius vs Energy' done [" + figureName + "  ]")
-
-        figureName = out_dir + "noh_pressure_" + time.__str__() + ".png"
-        plot_comparation(figureName, sim_r,sol_r, sim_p,sol_p, "r (cm)", "p (erg.cm^-3)", "Pressure")
-        print("'Radius vs Pressure' done [" + figureName + "  ]")
-
-        figureName = out_dir + "noh_velocity_" + time.__str__() + ".png"
-        plot_comparation(figureName, sim_r,sol_r, sim_vel,sol_vel, "r (cm)", "|vel| (cm.s^-1)", "Velocity")
-        print("'Radius vs Velocity' done [" + figureName + "  ]")
-
-
-    # Checking errors L1
-    successfully = evaluate_errors_L1(
-        check_L1,
-        nparts,
-        sol_rho,sim_rho,error_rho,delta_rho,
-        sol_u,sim_u,error_u,delta_u,
-        sol_p,sim_p,error_p,delta_p,
-        sol_vel,sim_vel,error_vel,delta_vel,
-        sol_cs,sim_cs,error_cs,delta_cs,
-        time,
-        out_dir, "noh");
-
-    # Check finish
-    if successfully:
-        print("\nComparison finished successfully!\n")
-        exit(0)
-    else:
-        print("\nComparison failed!\n")
-        exit(-1)
-=======
 
 import os
 from argparse import ArgumentParser
@@ -1240,7 +124,6 @@
     props = {"ylabel": "vel", "title": "Velocity", "fname": "sedov_velocity_%4f.png" % time}
     plotRadialProfile(props, radii, vr, solution["r"], solution["vel"])
     print("Velocity L1 error", computeL1Error(radii, vr, solution["r"], solution["rho"]))
->>>>>>> 30aa87db
 
 
 if __name__ == "__main__":
