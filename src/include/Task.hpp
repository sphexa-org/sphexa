#pragma once

#include <vector>

namespace sphexa
{
struct Task
{
    Task(size_t size = 0) : clist(size), neighbors(size * ngmax), neighborsCount(size) {}

    void resize(size_t size)
    {
    	clist.resize(size);
    	neighbors.resize(size * ngmax);
    	neighborsCount.resize(size);
    }

    std::vector<int> clist;
    std::vector<int> neighbors;
    std::vector<int> neighborsCount;

    constexpr static size_t ngmax = 300;
<<<<<<< HEAD
=======
    constexpr static size_t ng0 = 250;
>>>>>>> e35fd227
};
} // namespace sphexa<|MERGE_RESOLUTION|>--- conflicted
+++ resolved
@@ -20,9 +20,6 @@
     std::vector<int> neighborsCount;
 
     constexpr static size_t ngmax = 300;
-<<<<<<< HEAD
-=======
     constexpr static size_t ng0 = 250;
->>>>>>> e35fd227
 };
 } // namespace sphexa