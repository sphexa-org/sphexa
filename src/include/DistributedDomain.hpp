#pragma once

#include <unordered_map>

#include "Domain.hpp"

#ifdef USE_MPI
#include "mpi.h"
#endif

namespace sphexa
{

template <typename T, class Dataset>
class DistributedDomain : public Domain<T, Dataset>
{
public:
    DistributedDomain()
    {
        MPI_Comm_size(MPI_COMM_WORLD, &comm_size);
        MPI_Comm_rank(MPI_COMM_WORLD, &comm_rank);
        MPI_Get_processor_name(processor_name, &name_len);
    }

    ~DistributedDomain() override = default;

    /*  Send the particles from the old arrays either to the new arrays or to another process
        Basically collects a map[process][nodes] to send to other processes
        Then it knows how many particle it is missing (particleCount - localParticleCount)
        And just loop receive until we have received all the missing particles from other processes */
    void sync(const std::vector<std::vector<T> *> &arrayList)
    {
        std::unordered_map<int, std::vector<int>> toSendCellsPadding, toSendCellsCount;
        std::vector<std::vector<T>> buff;
        std::vector<MPI_Request> requests;

        int needed = 0;

        Domain<T, Dataset>::octree.syncRec(toSendCellsPadding, toSendCellsCount, needed);

        for (int rank = 0; rank < comm_size; rank++)
        {
            if (toSendCellsCount[rank].size() > 0)
            {
                int rcount = requests.size();
                int nParticlesToSend = std::accumulate(toSendCellsCount[rank].begin(), toSendCellsCount[rank].end(), 0);

                requests.resize(rcount + arrayList.size() + 2);

                MPI_Isend(&comm_rank, 1, MPI_INT, rank, 0, MPI_COMM_WORLD, &requests[rcount]);
                MPI_Isend(&nParticlesToSend, 1, MPI_INT, rank, 1, MPI_COMM_WORLD, &requests[rcount + 1]);

                for (unsigned int i = 0; i < arrayList.size(); i++)
                {
                    std::vector<T> localBuffer;
                    localBuffer.reserve(nParticlesToSend);

                    // We go over every tree nodes to send for this rank
                    for (unsigned int j = 0; j < toSendCellsCount[rank].size(); j++)
                    {
                        int padding = toSendCellsPadding[rank][j];
                        int count = toSendCellsCount[rank][j];

                        std::copy((*arrayList[i]).begin() + padding, (*arrayList[i]).begin() + padding + count,
                                  std::back_inserter(localBuffer));
                    }

                    MPI_Isend(localBuffer.data(), nParticlesToSend, MPI_DOUBLE, rank, 2 + i, MPI_COMM_WORLD, &requests[rcount + 2 + i]);
                    buff.emplace_back(std::move(localBuffer));
                }
            }
        }

        // allocate space for the incoming particles
        int end = arrayList[0]->size();
        for (unsigned int i = 0; i < arrayList.size(); i++)
            (*arrayList[i]).resize(end + needed);

        while (needed > 0)
        {
            // printf("Needed: %d\n", needed);
            MPI_Status status[arrayList.size() + 2];

            int rank, count;
            MPI_Recv(&rank, 1, MPI_INT, MPI_ANY_SOURCE, 0, MPI_COMM_WORLD, &status[0]);
            MPI_Recv(&count, 1, MPI_INT, rank, 1, MPI_COMM_WORLD, &status[1]);

            for (unsigned int i = 0; i < arrayList.size(); i++)
                MPI_Recv(&(*arrayList[i])[end], count, MPI_DOUBLE, rank, 2 + i, MPI_COMM_WORLD, &status[2 + i]);

            end += count;
            needed -= count;
        }

        if (requests.size() > 0)
        {
            MPI_Status status[requests.size()];
            MPI_Waitall(requests.size(), &requests[0], status);
        }
    }

    template <typename... Args>
    void synchronizeHalos(Args... args)
    {
        std::vector<std::vector<T> *> data;
        makeDataArray(data, args...);
        synchronizeHalos(data);
    }

    void synchronizeHalos(std::vector<std::vector<T> *> &data)
    {
        static unsigned short int tag = 0;

        // typedef std::chrono::high_resolution_clock Clock;
        // typedef std::chrono::time_point<Clock> TimePoint;
        // typedef std::chrono::duration<float> Time;

        std::unordered_map<int, Octree<T> *> cellMap;

        struct ToSend
        {
            std::vector<int> ptris;
            int ptriCount;

            std::vector<std::vector<T>> buff;
            int count;
        };

        std::unordered_map<int, ToSend> sendMap;
        int needed = 0;

        // MPI_Barrier(MPI_COMM_WORLD);

        // TimePoint tstart = Clock::now();

        // Which tree node to send to which processor
        for (auto const &itProc : toSendHalos)
        {
            int to = itProc.first;

            ToSend &_toSend = sendMap[to];

            for (auto const &itNodes : itProc.second)
            {
                int ptri = itNodes.first;

                Octree<T> *cell = itNodes.second;

                int cellCount = cell->globalParticleCount;
                int from = cell->assignee;

                // store corresponding cell for when recving
                cellMap[ptri] = cell;

                if (to == comm_rank && from != comm_rank)
                    needed += cellCount;
                else if (from == comm_rank && to != comm_rank)
                {
                    _toSend.ptris.push_back(ptri);
                    _toSend.count += cellCount;
                }
            }
        }

        // MPI_Barrier(MPI_COMM_WORLD);

        // TimePoint tstop = Clock::now();
        // float elaspedTime = std::chrono::duration_cast<Time>(tstop-tstart).count();

        // if(comm_rank == 0)
        // {
        //     printf("synchronizeHalos::collect() %f\n", elaspedTime);
        //     fflush(stdout);
        // }

        // tstart = Clock::now();

        // Fill buffer
        for (auto &it : sendMap)
        {
            ToSend &_toSend = it.second;
            _toSend.ptriCount = _toSend.ptris.size();
            _toSend.buff.resize(data.size(), std::vector<T>(_toSend.count));

            int current = 0;
            for (const int &ptri : _toSend.ptris)
            {
                Octree<T> *cell = cellMap[ptri];

                int cellCount = cell->globalParticleCount;
                int padding = cell->localPadding;

                for (unsigned int i = 0; i < data.size(); i++)
                {
                    T *_buff = &(*data[i])[padding];
                    T *_toSendBuff = &_toSend.buff[i][current];

                    for (int j = 0; j < cellCount; j++)
                        _toSendBuff[j] = _buff[j];
                }

                current += cellCount;
            }
        }

        std::vector<MPI_Request> requests;

        // MPI_Barrier(MPI_COMM_WORLD);

        // tstop = Clock::now();
        // elaspedTime = std::chrono::duration_cast<Time>(tstop-tstart).count();

        // if(comm_rank == 0)
        // {
        //     printf("synchronizeHalos::fill() %f\n", elaspedTime);
        //     fflush(stdout);
        // }

        // tstart = Clock::now();

        // Send!!
        for (auto &it : sendMap)
        {
            int to = it.first;
            ToSend &_toSend = it.second;

            int rcount = requests.size();
            requests.resize(rcount + data.size() + 4);

            // Send rank
            MPI_Isend(&comm_rank, 1, MPI_INT, to, tag + data.size() + 0, MPI_COMM_WORLD, &requests[rcount]);

            // Send ptriBuff
            MPI_Isend(&_toSend.ptriCount, 1, MPI_INT, to, tag + data.size() + 1, MPI_COMM_WORLD, &requests[rcount + 1]);
            MPI_Isend(&_toSend.ptris[0], _toSend.ptriCount, MPI_INT, to, tag + data.size() + 2, MPI_COMM_WORLD, &requests[rcount + 2]);

            // Send bigBuffer
            MPI_Isend(&_toSend.count, 1, MPI_INT, to, tag + data.size() + 3, MPI_COMM_WORLD, &requests[rcount + 3]);

            // printf("[%d] send %d to %d\n", comm_rank, toSendCount[to], to); fflush(stdout);
            for (unsigned int i = 0; i < data.size(); i++)
            {
                MPI_Isend(&_toSend.buff[i][0], _toSend.count, MPI_DOUBLE, to, tag + data.size() + 4 + i, MPI_COMM_WORLD,
                          &requests[rcount + 4 + i]);
            }
        }

        // MPI_Barrier(MPI_COMM_WORLD);

        // tstop = Clock::now();
        // elaspedTime = std::chrono::duration_cast<Time>(tstop-tstart).count();

        // if(comm_rank == 0)
        // {
        //     printf("synchronizeHalos::send() %f\n", elaspedTime);
        //     fflush(stdout);
        // }

        // tstart = Clock::now();

        std::vector<std::vector<int>> ptriBuffs;
        std::vector<std::vector<std::vector<T>>> recvBuffs;
        while (needed > 0)
        {
            MPI_Status status[data.size() + 4];

            int from = -1;
            MPI_Recv(&from, 1, MPI_INT, MPI_ANY_SOURCE, tag + data.size() + 0, MPI_COMM_WORLD, &status[0]);

            // int rcount = requests.size();
            // requests.resize(rcount + data.size());

            int ptriCount = 0;

            // Recv ptriBuff
            MPI_Recv(&ptriCount, 1, MPI_INT, from, tag + data.size() + 1, MPI_COMM_WORLD, &status[1]);

            int ptriBuffCount = ptriBuffs.size();
            ptriBuffs.resize(ptriBuffCount + 1);

            std::vector<int> &ptriBuff = ptriBuffs[ptriBuffCount++];
            ptriBuff.resize(ptriCount);

            MPI_Recv(&ptriBuff[0], ptriCount, MPI_INT, from, tag + data.size() + 2, MPI_COMM_WORLD, &status[2]);

            int count = 0;

            // Recv bigBuffer
            MPI_Recv(&count, 1, MPI_INT, from, tag + data.size() + 3, MPI_COMM_WORLD, &status[3]);

            int recvBuffCount = recvBuffs.size();
            recvBuffs.resize(recvBuffCount + 1);

            std::vector<std::vector<T>> &recvBuff = recvBuffs[recvBuffCount++];
            recvBuff.resize(data.size());

            // printf("[%d] recv %d from %d\n", comm_rank, count, from); fflush(stdout);
            for (unsigned int i = 0; i < data.size(); i++)
            {
                recvBuff[i].resize(count);
                MPI_Recv(&recvBuffs[recvBuffCount - 1][i][0], count, MPI_DOUBLE, from, tag + data.size() + 4 + i, MPI_COMM_WORLD,
                         &status[4 + i]);
            }

            needed -= count;
        }

        // MPI_Barrier(MPI_COMM_WORLD);

        // tstop = Clock::now();
        // elaspedTime = std::chrono::duration_cast<Time>(tstop-tstart).count();

        // if(comm_rank == 0)
        // {
        //     printf("synchronizeHalos::recv() %f\n", elaspedTime);
        //     fflush(stdout);
        // }

        // tstart = Clock::now();

        for (unsigned int bi = 0; bi < recvBuffs.size(); bi++)
        {
            std::vector<int> &ptriBuff = ptriBuffs[bi];
            std::vector<std::vector<T>> &recvBuff = recvBuffs[bi];

            int current = 0;
            for (const int &ptri : ptriBuff)
            {
                Octree<T> *cell = cellMap[ptri];

                int cellCount = cell->globalParticleCount;
                int padding = cell->localPadding;

                for (unsigned int i = 0; i < data.size(); i++)
                {
                    T *buff = &(*data[i])[padding];
                    for (int j = 0; j < cellCount; j++)
                        buff[j] = recvBuff[i][current + j];
                }

                current += cellCount;
            }
        }

        // MPI_Barrier(MPI_COMM_WORLD);

        // tstop = Clock::now();
        // elaspedTime = std::chrono::duration_cast<Time>(tstop-tstart).count();

        // if(comm_rank == 0)
        // {
        //     printf("synchronizeHalos::finalize() %f\n", elaspedTime);
        //     fflush(stdout);
        // }

        tag += data.size() + 4;

        if (requests.size() > 0)
        {
            MPI_Status status[requests.size()];
            MPI_Waitall(requests.size(), &requests[0], &status[0]);
        }
    }

    void create(Dataset &d) override
    {
        const std::vector<T> &x = d.x;
        const std::vector<T> &y = d.y;
        const std::vector<T> &z = d.z;
        const std::vector<T> &h = d.h;

        // Prepare processes
        const size_t n = d.count;
        const size_t ntot = d.n;
        const size_t split = ntot / comm_size;
        const size_t remaining = ntot - comm_size * split;

        std::vector<int> &clist = Domain<T, Dataset>::clist;

        clist.resize(n);
        for (size_t i = 0; i < n; i++)
            clist[i] = i;

        d.bbox.computeGlobal(clist, d.x, d.y, d.z);

        Octree<T> &octree = Domain<T, Dataset>::octree;

        octree.cells.clear();
        octree = Octree<T>(d.bbox.xmin, d.bbox.xmax, d.bbox.ymin, d.bbox.ymax, d.bbox.zmin, d.bbox.zmax, comm_rank, comm_size);

        octree.global = true;
        octree.globalNodeCount = 9;
        octree.globalParticleCount = 0;

        std::vector<int> ordering(n);
        octree.buildGlobalTreeAndGlobalCountAndGlobalMaxH(clist, x, y, z, h, ordering);

        int nsplits = 0;
        do
        {
            nsplits = octree.globalRebalance(d.bbox.xmin, d.bbox.xmax, d.bbox.ymin, d.bbox.ymax, d.bbox.zmin, d.bbox.zmax);
            octree.buildGlobalTreeAndGlobalCountAndGlobalMaxH(clist, x, y, z, h, ordering);
        } while (nsplits > 0);

        reorder(ordering, d);

        // We then map the tree to processes
        std::vector<size_t> work(comm_size, split);
        work[0] += remaining;

        std::vector<size_t> work_remaining(comm_size);
        octree.assignProcesses(work, work_remaining);

        workAssigned = work[comm_rank] - work_remaining[comm_rank];

        sync(d.data);

        // adjust clist to consider only the particles that belong to us (using the tree)
        clist.resize(workAssigned);
        ordering.resize(workAssigned);
        Domain<T, Dataset>::buildTree(d);

        // build the global tree using only the particles that belong to us
        octree.globalRebalance(d.bbox.xmin, d.bbox.xmax, d.bbox.ymin, d.bbox.ymax, d.bbox.zmin, d.bbox.zmax);
        octree.buildGlobalTreeAndGlobalCountAndGlobalMaxH(clist, x, y, z, h, ordering);
        octree.assignProcesses(work, work_remaining);

        // Get rid of particles that do not belong to us
        reorder(ordering, d);
        for (size_t i = 0; i < workAssigned; i++)
            clist[i] = i;
        d.resize(workAssigned);

        workAssigned = work[comm_rank] - work_remaining[comm_rank];

        sync(d.data);

        d.count = workAssigned;
    }

    void update(Dataset &d) override
    {
        const std::vector<T> &x = d.x;
        const std::vector<T> &y = d.y;
        const std::vector<T> &z = d.z;
        const std::vector<T> &h = d.h;

        // Prepare processes
        const size_t n = d.count;
        const size_t ntot = d.n;
        const size_t split = ntot / comm_size;
        const size_t remaining = ntot - comm_size * split;

        std::vector<int> &clist = Domain<T, Dataset>::clist;
        Octree<T> &octree = Domain<T, Dataset>::octree;

        d.bbox.computeGlobal(clist, d.x, d.y, d.z);

        std::vector<size_t> work(comm_size, split);
        work[0] += remaining;

        // We map the nodes to a 1D array and retrieve the order of the particles in the tree
        std::vector<int> ordering(n);

        octree.globalRebalance(d.bbox.xmin, d.bbox.xmax, d.bbox.ymin, d.bbox.ymax, d.bbox.zmin, d.bbox.zmax);
        octree.buildGlobalTreeAndGlobalCountAndGlobalMaxH(clist, x, y, z, h, ordering);

        // Getting rid of old halos
        reorder(ordering, d);

        // printf("[%d] Global tree nodes: %d\n", comm_rank, octree.globalNodeCount); fflush(stdout);

        // We then map the tree to processes
        std::vector<size_t> work_remaining(comm_size);
        octree.assignProcesses(work, work_remaining);

        // Quick check
        int totalAvail = 0, totalAlloc = 0;
        for (int i = 0; i < (int)work.size(); i++)
        {
            totalAlloc += work[i] - work_remaining[i];
            totalAvail += work[i];
        }

        // printf("[%d] Total Avail: %d, Total Alloc: %d || Got: %d\n", comm_rank, totalAvail, totalAlloc, work[comm_rank] -
        //   work_remaining[comm_rank]); fflush(stdout);

        sync(d.data);

        // printf("[%d] Total number of particles %d (local) %d (global)\n", comm_rank, octree.localParticleCount,
        // octree.globalParticleCount); fflush(stdout);

        // octree.computeGlobalMaxH();
        haloCount = octree.findHalos(toSendHalos, d.bbox.PBCx, d.bbox.PBCy, d.bbox.PBCz);

        workAssigned = work[comm_rank] - work_remaining[comm_rank];

        // int check = workAssigned;
        // MPI_Allreduce(MPI_IN_PLACE, &check, 1, MPI_INT, MPI_SUM, MPI_COMM_WORLD);
        // if(comm_rank == 0)
        //     printf("CHECK: %d\n", check);

        // printf("[%d] haloCount: %d (%.2f%%)\n", comm_rank, haloCount,
        //         haloCount / (double)(workAssigned) * 100.0); fflush(stdout);

        // Finally remap everything
        ordering.resize(workAssigned + haloCount);
#pragma omp parallel for
        for (size_t i = 0; i < ordering.size(); i++)
            ordering[i] = 0;

        // We map ALL particles
        // Particles that do not belong to us will be ignored in the localMapParticleFunction
        std::vector<int> list(d.x.size());
#pragma omp parallel for
        for (size_t i = 0; i < d.x.size(); i++)
            list[i] = i;

        clist.resize(workAssigned);
#pragma omp parallel for
        for (size_t i = 0; i < workAssigned; i++)
            clist[i] = i;

        octree.buildTreeWithHalos(list, x, y, z, ordering);
        reorder(ordering, d);

        // MUST DO SYNCHALOS AND BUILDTREE AFTER

        d.count = workAssigned;
    }
<<<<<<< HEAD

private:
=======
#else
    template <class Dataset>
    void create(Dataset &d)
    {
        const std::vector<T> &x = d.x;
        const std::vector<T> &y = d.y;
        const std::vector<T> &z = d.z;

        const size_t n = d.count;

        clist.resize(n);
        for (size_t i = 0; i < n; i++)
            clist[i] = i;

        std::vector<int> ordering(n);

        d.bbox.computeGlobal(clist, d.x, d.y, d.z);

        // Each process creates a tree based on the gathered sample
        octree.cells.clear();
        octree = Octree<T>(d.bbox.xmin, d.bbox.xmax, d.bbox.ymin, d.bbox.ymax, d.bbox.zmin, d.bbox.zmax, 0, 1);
        octree.buildTree(clist, x, y, z, ordering);
        reorder(ordering, d);
    }

    template <class Dataset>
    void distribute(Dataset &d)
    {
        d.bbox.computeGlobal(clist, d.x, d.y, d.z);
        octree.cells.clear();
        octree.xmin = d.bbox.xmin;
        octree.xmax = d.bbox.xmax;
        octree.ymin = d.bbox.ymin;
        octree.ymax = d.bbox.ymax;
        octree.zmin = d.bbox.zmin;
        octree.zmax = d.bbox.zmax;
        return;
    }
    template <typename... Args>
    void synchronizeHalos(Args...)
    {
        return;
    }

    void synchronizeHalos(std::vector<std::vector<T> *> &) { return; }
#endif

    template <class Dataset>
    void buildTree(Dataset &d)
    {
        // Finally remap everything
        std::vector<int> ordering(d.x.size());

        std::vector<int> list(d.x.size());
#pragma omp parallel for
        for (int i = 0; i < (int)d.x.size(); i++)
            list[i] = i;

        // We need this to expand halo
        octree.buildTree(list, d.x, d.y, d.z, ordering);
        reorder(ordering, d);

        octree.mapList(clist);
    }

    template <class Dataset>
    void updateSmoothingLengthImpl(Task &t, Dataset &d)
    {
        const T c0 = 7.0;
        const T exp = 1.0 / 3.0;
        
        const int ng0 = Task::ng0;
        const int *neighborsCount = t.neighborsCount.data();
        T *h = d.h.data();

        size_t  n = t.clist.size();

#pragma omp parallel for schedule(guided)
        for (size_t pi = 0; pi < n; pi++)
        {
            int i = t.clist[pi];
            const int nn = neighborsCount[pi];

            h[i] = h[i] * 0.5 * pow((1.0 + c0 * ng0 / nn), exp);

#ifndef NDEBUG
            if (std::isinf(h[i]) || std::isnan(h[i])) printf("ERROR::h(%d) ngi %d h %f\n", i, nn, h[i]);
#endif
        }
    }

    template <class Dataset>
    void updateSmoothingLength(std::vector<Task> &taskList, Dataset &d)
    {
        for (auto &task : taskList)
        {
            updateSmoothingLengthImpl(task, d);
        }
    }

    void createTasks(std::vector<Task> &taskList, const size_t nTasks)
    {
        const int partitionSize = clist.size() / nTasks;
        const int lastPartitionOffset = clist.size() - nTasks * partitionSize;

        taskList.resize(nTasks);

#pragma omp parallel for
        for (size_t i = 0; i < nTasks; ++i)
        {
            const int begin = i * partitionSize;
            const int end = (i + 1) * partitionSize + (i == nTasks - 1 ? lastPartitionOffset : 0);
            const size_t size = end - begin;

            taskList[i].resize(size);
            for (size_t j = 0; j < size; j++)
                taskList[i].clist[j] = clist[j + begin];
        }
    }

>>>>>>> 20a40e5d
    int comm_size, comm_rank, name_len;
    char processor_name[256];

    std::unordered_map<int, std::unordered_map<int, Octree<T> *>> toSendHalos;

    size_t haloCount = 0;
    size_t workAssigned = 0;
};

}<|MERGE_RESOLUTION|>--- conflicted
+++ resolved
@@ -528,131 +528,7 @@
 
         d.count = workAssigned;
     }
-<<<<<<< HEAD
-
-private:
-=======
-#else
-    template <class Dataset>
-    void create(Dataset &d)
-    {
-        const std::vector<T> &x = d.x;
-        const std::vector<T> &y = d.y;
-        const std::vector<T> &z = d.z;
-
-        const size_t n = d.count;
-
-        clist.resize(n);
-        for (size_t i = 0; i < n; i++)
-            clist[i] = i;
-
-        std::vector<int> ordering(n);
-
-        d.bbox.computeGlobal(clist, d.x, d.y, d.z);
-
-        // Each process creates a tree based on the gathered sample
-        octree.cells.clear();
-        octree = Octree<T>(d.bbox.xmin, d.bbox.xmax, d.bbox.ymin, d.bbox.ymax, d.bbox.zmin, d.bbox.zmax, 0, 1);
-        octree.buildTree(clist, x, y, z, ordering);
-        reorder(ordering, d);
-    }
-
-    template <class Dataset>
-    void distribute(Dataset &d)
-    {
-        d.bbox.computeGlobal(clist, d.x, d.y, d.z);
-        octree.cells.clear();
-        octree.xmin = d.bbox.xmin;
-        octree.xmax = d.bbox.xmax;
-        octree.ymin = d.bbox.ymin;
-        octree.ymax = d.bbox.ymax;
-        octree.zmin = d.bbox.zmin;
-        octree.zmax = d.bbox.zmax;
-        return;
-    }
-    template <typename... Args>
-    void synchronizeHalos(Args...)
-    {
-        return;
-    }
-
-    void synchronizeHalos(std::vector<std::vector<T> *> &) { return; }
-#endif
-
-    template <class Dataset>
-    void buildTree(Dataset &d)
-    {
-        // Finally remap everything
-        std::vector<int> ordering(d.x.size());
-
-        std::vector<int> list(d.x.size());
-#pragma omp parallel for
-        for (int i = 0; i < (int)d.x.size(); i++)
-            list[i] = i;
-
-        // We need this to expand halo
-        octree.buildTree(list, d.x, d.y, d.z, ordering);
-        reorder(ordering, d);
-
-        octree.mapList(clist);
-    }
-
-    template <class Dataset>
-    void updateSmoothingLengthImpl(Task &t, Dataset &d)
-    {
-        const T c0 = 7.0;
-        const T exp = 1.0 / 3.0;
-        
-        const int ng0 = Task::ng0;
-        const int *neighborsCount = t.neighborsCount.data();
-        T *h = d.h.data();
-
-        size_t  n = t.clist.size();
-
-#pragma omp parallel for schedule(guided)
-        for (size_t pi = 0; pi < n; pi++)
-        {
-            int i = t.clist[pi];
-            const int nn = neighborsCount[pi];
-
-            h[i] = h[i] * 0.5 * pow((1.0 + c0 * ng0 / nn), exp);
-
-#ifndef NDEBUG
-            if (std::isinf(h[i]) || std::isnan(h[i])) printf("ERROR::h(%d) ngi %d h %f\n", i, nn, h[i]);
-#endif
-        }
-    }
-
-    template <class Dataset>
-    void updateSmoothingLength(std::vector<Task> &taskList, Dataset &d)
-    {
-        for (auto &task : taskList)
-        {
-            updateSmoothingLengthImpl(task, d);
-        }
-    }
-
-    void createTasks(std::vector<Task> &taskList, const size_t nTasks)
-    {
-        const int partitionSize = clist.size() / nTasks;
-        const int lastPartitionOffset = clist.size() - nTasks * partitionSize;
-
-        taskList.resize(nTasks);
-
-#pragma omp parallel for
-        for (size_t i = 0; i < nTasks; ++i)
-        {
-            const int begin = i * partitionSize;
-            const int end = (i + 1) * partitionSize + (i == nTasks - 1 ? lastPartitionOffset : 0);
-            const size_t size = end - begin;
-
-            taskList[i].resize(size);
-            for (size_t j = 0; j < size; j++)
-                taskList[i].clist[j] = clist[j + begin];
-        }
-    }
-
->>>>>>> 20a40e5d
+
     int comm_size, comm_rank, name_len;
     char processor_name[256];
 
