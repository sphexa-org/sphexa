--- conflicted
+++ resolved
@@ -1,12 +1,6 @@
 #pragma once
 
 #include <unordered_map>
-<<<<<<< HEAD
-#include <map>
-#include <algorithm>
-#include <numeric>
-=======
->>>>>>> e35fd227
 
 #include "Domain.hpp"
 
@@ -26,102 +20,10 @@
         MPI_Comm_size(MPI_COMM_WORLD, &comm_size);
         MPI_Comm_rank(MPI_COMM_WORLD, &comm_rank);
         MPI_Get_processor_name(processor_name, &name_len);
-<<<<<<< HEAD
-#endif
-    }
-
-    template <class Dataset>
-    void findNeighborsImpl(Task &t, Dataset &d)
-    {
-        size_t  n = t.clist.size();
-
-#pragma omp parallel for schedule(guided)
-        for (size_t pi = 0; pi < n; pi++)
-        {
-            int i = t.clist[pi];
-
-            t.neighborsCount[pi] = 0;
-            octree.findNeighbors(i, &d.x[0], &d.y[0], &d.z[0], d.x[i], d.y[i], d.z[i], 2.0 * d.h[i], t.ngmax, &t.neighbors[pi * t.ngmax],
-                                 t.neighborsCount[pi], d.bbox.PBCx, d.bbox.PBCy, d.bbox.PBCz);
-
-#ifndef NDEBUG
-            if (t.neighborsCount[pi] == 0)
-                printf("ERROR::FindNeighbors(%d) x %f y %f z %f h = %f ngi %d\n", i, d.x[i], d.y[i], d.z[i], d.h[i], t.neighborsCount[pi]);
-#endif
-        }
-    }
-
-    template <class Dataset>
-    void findNeighbors(std::vector<Task> &taskList, Dataset &d)
-    {
-        for (auto &task : taskList)
-        {
-            findNeighborsImpl(task, d);
-        }
-    }
-
-    size_t  neighborsSumImpl(const Task &t)
-    {
-        size_t  sum = 0;
-#pragma omp parallel for reduction(+ : sum)
-        for (unsigned int i = 0; i < t.clist.size(); i++)
-            sum += t.neighborsCount[i];
-
-        return sum;
-    }
-
-    size_t  neighborsSum(const std::vector<Task> &taskList)
-    {
-        size_t  sum = 0;
-        for (const auto &task : taskList)
-        {
-            sum += neighborsSumImpl(task);
-        }
-
-#ifdef USE_MPI
-        MPI_Allreduce(MPI_IN_PLACE, &sum, 1, MPI_LONG_LONG_INT, MPI_SUM, MPI_COMM_WORLD);
-#endif
-
-        return sum;
-    }
-
-    inline T normalize(T d, T min, T max) { return (d - min) / (max - min); }
-
-    void reorderSwap(const std::vector<int> &ordering, std::vector<T> &arrayList)
-    {
-        std::vector<T> tmp(ordering.size());
-        for (unsigned int i = 0; i < ordering.size(); i++)
-            tmp[i] = arrayList[ordering[i]];
-        tmp.swap(arrayList);
-    }
-
-    void reorder(const std::vector<int> &ordering, std::vector<std::vector<T> *> &arrayList)
-    {
-        for (unsigned int i = 0; i < arrayList.size(); i++)
-            reorderSwap(ordering, *arrayList[i]);
-    }
-
-    template <class Dataset>
-    void reorder(const std::vector<int> &ordering, Dataset &d)
-    {
-        reorder(ordering, d.data);
-=======
->>>>>>> e35fd227
     }
 
     ~DistributedDomain() override = default;
 
-<<<<<<< HEAD
-    template <typename... Args>
-    void makeDataArray(std::vector<std::vector<T> *> &data, std::vector<T> *first, Args... args)
-    {
-        data.push_back(first);
-        makeDataArray(data, args...);
-    }
-
-#ifdef USE_MPI
-=======
->>>>>>> e35fd227
     /*  Send the particles from the old arrays either to the new arrays or to another process
         Basically collects a map[process][nodes] to send to other processes
         Then it knows how many particle it is missing (particleCount - localParticleCount)
@@ -159,12 +61,8 @@
                         int padding = toSendCellsPadding[rank][j];
                         int count = toSendCellsCount[rank][j];
 
-<<<<<<< HEAD
-                        std::copy((*arrayList[i]).begin() + padding, (*arrayList[i]).begin() + padding + count, std::back_inserter(localBuffer));
-=======
                         std::copy((*arrayList[i]).begin() + padding, (*arrayList[i]).begin() + padding + count,
                                   std::back_inserter(localBuffer));
->>>>>>> e35fd227
                     }
 
                     MPI_Isend(localBuffer.data(), nParticlesToSend, MPI_DOUBLE, rank, 2 + i, MPI_COMM_WORLD, &requests[rcount + 2 + i]);
@@ -213,25 +111,6 @@
     {
         static unsigned short int tag = 0;
 
-<<<<<<< HEAD
-=======
-        // typedef std::chrono::high_resolution_clock Clock;
-        // typedef std::chrono::time_point<Clock> TimePoint;
-        // typedef std::chrono::duration<float> Time;
-
-        std::unordered_map<int, Octree<T> *> cellMap;
-
-        struct ToSend
-        {
-            std::vector<int> ptris;
-            int ptriCount;
-
-            std::vector<std::vector<T>> buff;
-            int count;
-        };
-
-        std::unordered_map<int, ToSend> sendMap;
->>>>>>> e35fd227
         int needed = 0;
 
         std::map<int, std::vector<int>> recvHalos, sendHalos;
@@ -371,34 +250,22 @@
         const size_t ntot = d.n;
         const size_t split = ntot / comm_size;
         const size_t remaining = ntot - comm_size * split;
-<<<<<<< HEAD
+
+        std::vector<int> &clist = Domain<T, Dataset>::clist;
 
         clist.resize(n);
-=======
-
-        std::vector<int> &clist = Domain<T, Dataset>::clist;
-
-        clist.resize(n);
 
         #pragma omp parallel for
->>>>>>> e35fd227
         for (size_t i = 0; i < n; i++)
             clist[i] = i;
 
         d.bbox.computeGlobal(clist, d.x, d.y, d.z);
-<<<<<<< HEAD
+
+        Octree<T> &octree = Domain<T, Dataset>::octree;
 
         octree.cells.clear();
         octree = Octree<T>(d.bbox.xmin, d.bbox.xmax, d.bbox.ymin, d.bbox.ymax, d.bbox.zmin, d.bbox.zmax, comm_rank, comm_size);
 
-=======
-
-        Octree<T> &octree = Domain<T, Dataset>::octree;
-
-        octree.cells.clear();
-        octree = Octree<T>(d.bbox.xmin, d.bbox.xmax, d.bbox.ymin, d.bbox.ymax, d.bbox.zmin, d.bbox.zmax, comm_rank, comm_size);
-
->>>>>>> e35fd227
         octree.global = true;
         octree.globalNodeCount = 9;
         octree.globalParticleCount = 0;
@@ -429,11 +296,7 @@
         // adjust clist to consider only the particles that belong to us (using the tree)
         clist.resize(workAssigned);
         ordering.resize(workAssigned);
-<<<<<<< HEAD
-        buildTree(d);
-=======
         Domain<T, Dataset>::buildTree(d);
->>>>>>> e35fd227
 
         // build the global tree using only the particles that belong to us
         octree.globalRebalance(d.bbox.xmin, d.bbox.xmax, d.bbox.ymin, d.bbox.ymax, d.bbox.zmin, d.bbox.zmax);
@@ -442,16 +305,11 @@
 
         // Get rid of particles that do not belong to us
         reorder(ordering, d);
-<<<<<<< HEAD
-        for (size_t i = 0; i < workAssigned; i++)
-            clist[i] = i;
-=======
 
         #pragma omp parallel for
         for (size_t i = 0; i < workAssigned; i++)
             clist[i] = i;
         
->>>>>>> e35fd227
         d.resize(workAssigned);
 
         workAssigned = work[comm_rank] - work_remaining[comm_rank];
@@ -473,12 +331,9 @@
         const size_t ntot = d.n;
         const size_t split = ntot / comm_size;
         const size_t remaining = ntot - comm_size * split;
-<<<<<<< HEAD
-=======
 
         std::vector<int> &clist = Domain<T, Dataset>::clist;
         Octree<T> &octree = Domain<T, Dataset>::octree;
->>>>>>> e35fd227
 
         d.bbox.computeGlobal(clist, d.x, d.y, d.z);
 
@@ -548,75 +403,6 @@
             clist[i] = i;
 
         octree.buildTreeWithHalos(list, x, y, z, ordering);
-<<<<<<< HEAD
-        reorder(ordering, d);
-
-        // MUST DO SYNCHALOS AND BUILDTREE AFTER
-
-        d.count = workAssigned;
-    }
-#else
-    template <class Dataset>
-    void create(Dataset &d)
-    {
-        const std::vector<T> &x = d.x;
-        const std::vector<T> &y = d.y;
-        const std::vector<T> &z = d.z;
-
-        const size_t n = d.count;
-
-        clist.resize(n);
-        for (size_t i = 0; i < n; i++)
-            clist[i] = i;
-
-        std::vector<int> ordering(n);
-
-        d.bbox.computeGlobal(clist, d.x, d.y, d.z);
-
-        // Each process creates a tree based on the gathered sample
-        octree.cells.clear();
-        octree = Octree<T>(d.bbox.xmin, d.bbox.xmax, d.bbox.ymin, d.bbox.ymax, d.bbox.zmin, d.bbox.zmax, 0, 1);
-        octree.buildTree(clist, x, y, z, ordering);
-        reorder(ordering, d);
-    }
-
-    template <class Dataset>
-    void distribute(Dataset &d)
-    {
-        d.bbox.computeGlobal(clist, d.x, d.y, d.z);
-        octree.cells.clear();
-        octree.xmin = d.bbox.xmin;
-        octree.xmax = d.bbox.xmax;
-        octree.ymin = d.bbox.ymin;
-        octree.ymax = d.bbox.ymax;
-        octree.zmin = d.bbox.zmin;
-        octree.zmax = d.bbox.zmax;
-        return;
-    }
-    template <typename... Args>
-    void synchronizeHalos(Args...)
-    {
-        return;
-    }
-
-    void synchronizeHalos(std::vector<std::vector<T> *> &) { return; }
-#endif
-
-    template <class Dataset>
-    void buildTree(Dataset &d)
-    {
-        // Finally remap everything
-        std::vector<int> ordering(d.x.size());
-
-        std::vector<int> list(d.x.size());
-#pragma omp parallel for
-        for (int i = 0; i < (int)d.x.size(); i++)
-            list[i] = i;
-
-        // We need this to expand halo
-        octree.buildTree(list, d.x, d.y, d.z, ordering);
-=======
->>>>>>> e35fd227
         reorder(ordering, d);
 
         // MUST DO SYNCHALOS AND BUILDTREE AFTER
@@ -627,16 +413,7 @@
     int comm_size, comm_rank, name_len;
     char processor_name[256];
 
-<<<<<<< HEAD
-    std::map<int, std::map<int, Octree<T> *>> toSendHalos;
-
-    size_t haloCount = 0;
-    size_t workAssigned = 0;
-
-    Octree<T> octree;
-=======
     std::unordered_map<int, std::unordered_map<int, Octree<T> *>> toSendHalos;
->>>>>>> e35fd227
 
     size_t haloCount = 0;
     size_t workAssigned = 0;
