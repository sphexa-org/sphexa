--- conflicted
+++ resolved
@@ -76,8 +76,8 @@
     int64_t neighborsSum(const std::vector<Task> &taskList)
     {
         int64_t sum = 0;
-        #pragma omp parallel for reduction(+ : sum)
-        for (const auto &task : taskList)
+//        #pragma omp parallel for reduction(+ : sum)
+        for (const auto task : taskList)
         {
             sum += neighborsSumImpl(task);
         }
@@ -504,11 +504,8 @@
         // Each process creates a tree based on the gathered sample
         octree.cells.clear();
 
-<<<<<<< HEAD
-        octree = GravityOctree<T>(xmin, xmax, ymin, ymax, zmin, zmax, comm_rank, comm_size);
-=======
-        octree = Octree<T>(d.bbox.xmin, d.bbox.xmax, d.bbox.ymin, d.bbox.ymax, d.bbox.zmin, d.bbox.zmax, comm_rank, comm_size);
->>>>>>> 788f15ff
+        octree = //GravityOctree<T>(xmin, xmax, ymin, ymax, zmin, zmax, comm_rank, comm_size);
+            GravityOctree<T>(d.bbox.xmin, d.bbox.xmax, d.bbox.ymin, d.bbox.ymax, d.bbox.zmin, d.bbox.zmax, 0, 1);
         octree.approximate(sx, sy, sz, sh);
 
         std::vector<int> ordering(n);
@@ -642,15 +639,17 @@
             clist[i] = i;
 
         std::vector<int> ordering(n);
-        
+
+        d.bbox.computeGlobal(clist, d.x, d.y, d.z);
+
         // Each process creates a tree based on the gathered sample
         octree.cells.clear();
-        octree = Octree<T>(d.bbox.xmin, d.bbox.xmax, d.bbox.ymin, d.bbox.ymax, d.bbox.zmin, d.bbox.zmax, 0, 1);
-        octree.buildTree(clist, x, y, z, ordering);
+        octree = GravityOctree<T>(d.bbox.xmin, d.bbox.xmax, d.bbox.ymin, d.bbox.ymax, d.bbox.zmin, d.bbox.zmax, 0, 1);
+        octree.buildTree(clist, x, y, z, d.m, ordering);
         reorder(ordering, d);
 
-        for (unsigned int i = 0; i < clist.size(); i++)
-            clist[i] = i;
+        // for (unsigned int i = 0; i < clist.size(); i++)
+        //     clist[i] = i;
     }
 
     template <class Dataset>
@@ -726,13 +725,10 @@
     int haloCount = 0;
     int workAssigned = 0;
 
-<<<<<<< HEAD
+
     GravityOctree<T> octree;
-=======
-    Octree<T> octree;
 
     std::vector<int> clist;
->>>>>>> 788f15ff
 };
 
 } // namespace sphexa