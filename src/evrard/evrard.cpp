--- conflicted
+++ resolved
@@ -11,13 +11,7 @@
 #include "cstone/domain/domain.hpp"
 #include "sphexa.hpp"
 #include "sph/findNeighborsSfc.hpp"
-<<<<<<< HEAD
 #include "EvrardCollapseFileWriter.hpp"
-=======
-#include "EvrardCollapseInputFileReader.hpp"
-#include "EvrardCollapseFileWriter.hpp"
-
->>>>>>> de59d327
 #include "propagator.hpp"
 #include "insitu_viz.h"
 
@@ -117,19 +111,6 @@
         {
             #ifdef SPH_EXA_HAVE_H5PART
             fileWriter.dumpParticleDataToH5File(
-<<<<<<< HEAD
-                d,
-                domain.startIndex(),
-                domain.endIndex(),
-                outDirectory + "dump_evrard.h5part");
-#else
-            fileWriter.dumpParticleDataToAsciiFile(
-                d,
-                domain.startIndex(),
-                domain.endIndex(),
-                outDirectory + "dump_evrard" + std::to_string(d.iteration) + ".txt");
-#endif
-=======
                 d, domain.startIndex(), domain.endIndex(), outDirectory + "dump_evrard.h5part");
             #else
             fileWriter.dumpParticleDataToAsciiFile(d,
@@ -137,37 +118,15 @@
                                                    domain.endIndex(),
                                                    outDirectory + "dump_evrard" + std::to_string(d.iteration) + ".txt");
             #endif
->>>>>>> de59d327
         }
 
         if (checkpointFrequency > 0 && d.iteration % checkpointFrequency == 0)
         {
             fileWriter.dumpCheckpointDataToBinFile(
-                d,
-                outDirectory + "checkpoint_evrard" + std::to_string(d.iteration) + ".bin");
+                d, outDirectory + "checkpoint_evrard" + std::to_string(d.iteration) + ".bin");
         }
 
-<<<<<<< HEAD
-#ifdef SPH_EXA_USE_CATALYST2
-        CatalystAdaptor::Execute(
-            d,
-            domain.startIndex(),
-            domain.endIndex());
-#endif
-
-#ifdef SPH_EXA_USE_ASCENT
-        if(d.iteration % 5 == 0)
-        {
-            AscentAdaptor::Execute(
-                d,
-                domain.startIndex(),
-                domain.endIndex());
-        }
-#endif
-
-=======
         if (d.iteration % 5 == 0) { viz::execute(d, domain.startIndex(), domain.endIndex()); }
->>>>>>> de59d327
     }
 
     totalTimer.step("Total execution time of " + std::to_string(maxStep) + " iterations of Evrard");
